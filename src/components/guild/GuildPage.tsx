--- conflicted
+++ resolved
@@ -1,11 +1,8 @@
 import React, { useEffect, useState } from 'react';
 import GameHeader from '@/components/ui/GameHeader';
 import { DEFAULT_AVATAR_URL } from '@/utils/constants';
-<<<<<<< HEAD
 import { Guild, getGuildById, getGuildMembers, fetchGuildMemberMonthlyXp, fetchGuildRankForMonth, fetchGuildMonthlyXpSingle, requestJoin, getMyGuild, fetchMyJoinRequestForGuild, cancelMyJoinRequest, fetchGuildQuestSuccessCount } from '@/platform/supabaseGuilds';
-=======
-import { Guild, getGuildById, getGuildMembers, fetchGuildMemberMonthlyXp, fetchGuildRankForMonth, fetchGuildMonthlyXpSingle, requestJoin, getMyGuild, fetchMyJoinRequestForGuild, cancelMyJoinRequest } from '@/platform/supabaseGuilds';
->>>>>>> a25a45b1
+
 import { DEFAULT_TITLE, type Title, TITLES, MISSION_TITLES, LESSON_TITLES, WIZARD_TITLES, getTitleRequirement } from '@/utils/titleConstants';
 import { FaCrown, FaTrophy, FaGraduationCap, FaHatWizard, FaCheckCircle } from 'react-icons/fa';
 
@@ -21,10 +18,8 @@
   const [isMember, setIsMember] = useState<boolean>(false);
   const [busy, setBusy] = useState<boolean>(false);
   const [myPendingRequestId, setMyPendingRequestId] = useState<string | null>(null);
-<<<<<<< HEAD
   const [questSuccessCount, setQuestSuccessCount] = useState<number | null>(null);
-=======
->>>>>>> a25a45b1
+
 
   useEffect(() => {
     const handler = () => setOpen(window.location.hash.startsWith('#guild'));
@@ -64,11 +59,8 @@
             const pendingId = await pendingIdPromise;
             setMyPendingRequestId(pendingId);
           }
-<<<<<<< HEAD
           // 今シーズン（当時間）合計XPと順位
-=======
-          // 今シーズン（当月）合計XPと順位
->>>>>>> a25a45b1
+
           const now = new Date();
           const currentHour = new Date(Date.UTC(now.getUTCFullYear(), now.getUTCMonth(), now.getUTCDate(), now.getUTCHours())).toISOString();
           const [xp, r] = await Promise.all([
@@ -149,14 +141,11 @@
                     </div>
                   </div>
                   <div className="flex flex-col items-end gap-2">
-<<<<<<< HEAD
                     <div className="flex gap-2">
                       <button className="btn btn-sm btn-outline" onClick={() => { const p = new URLSearchParams(); p.set('id', guild.id); window.location.hash = `#guild-history?${p.toString()}`; }}>ギルドヒストリーを見る</button>
                       <button className="btn btn-sm btn-outline" onClick={() => { window.location.hash = '#my-guild-history'; }}>自分のギルド歴</button>
                     </div>
-=======
-                    <button className="btn btn-sm btn-outline" onClick={() => { const p = new URLSearchParams(); p.set('id', guild.id); window.location.hash = `#guild-history?${p.toString()}`; }}>ギルドヒストリーを見る</button>
->>>>>>> a25a45b1
+
                     {!isMember && (
                       myPendingRequestId ? (
                         <button className="btn btn-sm btn-outline" disabled={busy} onClick={async()=>{ try{ setBusy(true); await cancelMyJoinRequest(myPendingRequestId); setMyPendingRequestId(null); } catch(e:any){ alert(e?.message||'キャンセルに失敗しました'); } finally{ setBusy(false); } }}>申請をキャンセル</button>
