--- conflicted
+++ resolved
@@ -26,16 +26,7 @@
 
     const availablePlans = useMemo((): Array<{ value: Rank; label: string }> => {
     const isJapan = (profile?.country || '').toUpperCase() === 'JP' || (profile?.country || '').toLowerCase() === 'japan';
-<<<<<<< HEAD
-    if (isJapan) {
-      return [
-          { value: 'free', label: isEnglishCopy ? 'Free' : 'フリー' },
-          { value: 'standard', label: isEnglishCopy ? 'Standard' : 'スタンダード' },
-          { value: 'premium', label: isEnglishCopy ? 'Premium' : 'プレミアム' },
-          { value: 'platinum', label: isEnglishCopy ? 'Platinum' : 'プラチナ' },
-      ];
-    }
-=======
+
       if (isJapan) {
         return [
           { value: 'free', label: 'フリー' },
@@ -45,8 +36,8 @@
           { value: 'black', label: 'ブラック' },
         ];
       }
->>>>>>> 29500ede
-    return [
+
+  return [
         { value: 'free', label: isEnglishCopy ? 'Free' : 'フリー' },
         { value: 'standard_global', label: isEnglishCopy ? 'Standard (Global)' : 'スタンダード（グローバル）' },
     ];
