/**
 * ファンタジーモード専用PIXI描画コンポーネント
 * SVGベースの敵キャラとエフェクトを統合管理
 */

import React, { useEffect, useRef, useCallback, useState } from 'react';
import * as PIXI from 'pixi.js';
import { cn } from '@/utils/cn';
import { devLog } from '@/utils/logger';
import { MonsterState as GameMonsterState } from './FantasyGameEngine';

// ===== 型定義 =====

// 状態機械の型定義
type MonsterState = 'IDLE' | 'HITTING' | 'DEFEATED' | 'FADING_OUT' | 'GONE';

interface FantasyPIXIRendererProps {
  width: number;
  height: number;
  monsterIcon: string;
  isMonsterAttacking: boolean;
  enemyGauge: number;
  onReady?: (instance: FantasyPIXIInstance) => void;
  onMonsterDefeated?: () => void; // 状態機械用コールバック
  onShowMagicName?: (magicName: string, isSpecial: boolean) => void; // 魔法名表示コールバック
  className?: string;
  activeMonsters?: GameMonsterState[]; // マルチモンスター対応
}

// モンスターのビジュアル状態を不変に管理
interface MonsterVisualState {
  x: number;
  y: number;
  scale: number;
  rotation: number;
  tint: number;
  alpha: number;
  visible: boolean;
}

interface MonsterGameState {
  isAttacking: boolean;
  isHit: boolean;
  hitColor: number;
  originalColor: number;
  staggerOffset: { x: number; y: number };
  hitCount: number;
  state: MonsterState; // 状態機械の状態
  isFadingOut: boolean;
  fadeOutStartTime: number;
}

interface ParticleData {
  id: string;
  x: number;
  y: number;
  vx: number;
  vy: number;
  life: number;
  maxLife: number;
  size: number;
  color: number;
  alpha: number;
  type: 'fire' | 'ice' | 'lightning' | 'magic' | 'damage' | 'explosion' | 'sparkle';
  decay?: number;
  gravity?: number;
}

interface DamageNumber {
  id: string;
  x: number;
  y: number;
  value: number;
  life: number;
  maxLife: number;
  color: number;
}

interface DamageNumberData {
  text: PIXI.Text;
  startTime: number;
  startY: number;
  velocity: number;
  life: number;
  maxLife: number;
}

interface MagicType {
  name: string; // 通常魔法名
  color: number; // 通常魔法の色
  particleColor: number; // パーティクルの色
  svg: string; // 使用するSVGのパス
  tier2Name: string; // 上位魔法名
  tier2Color: number; // 上位魔法の色
  particleCount: number; // パーティクル数
}

interface MagicCircle {
  id: string;
  x: number;
  y: number;
  radius: number;
  rotation: number;
  alpha: number;
  life: number;
  maxLife: number;
  color: number;
  type: 'success' | 'failure';
}

// ===== 魔法タイプ定義 =====
const MAGIC_TYPES: Record<string, MagicType> = {
  fire: { // フレア -> インフェルノ
    name: 'フレア',
    color: 0xFF8C00, // オレンジ
    particleColor: 0xFF6B35,
    svg: 'fire.png',
    tier2Name: 'インフェルノ',
    tier2Color: 0xDC143C, // クリムゾン
    particleCount: 20,
  },
  ice: { // フロスト -> ブリザード
    name: 'フロスト',
    color: 0x00BFFF, // ディープスカイブルー
    particleColor: 0xB0E0E6,
    svg: 'ice.png',
    tier2Name: 'ブリザード',
    tier2Color: 0x4169E1, // ロイヤルブルー
    particleCount: 25,
  },
  lightning: { // スパーク -> サンダー・ストライク
    name: 'スパーク',
    color: 0xFFD700, // ゴールド
    particleColor: 0xFFF700,
    svg: 'thunder.png',
    tier2Name: 'サンダー・ストライク',
    tier2Color: 0xFFF8DC, // オフホワイト
    particleCount: 15,
  },
};

// ===== モンスターシンボルマッピング（フラットデザイン） =====
const MONSTER_EMOJI: Record<string, string> = {
  'vampire': '☠', // 頭蓋骨（バンパイア）
  'monster': '🕷', // 蜘蛛（モンスター）
  'reaper': '🎩', // シルクハット（死神）
  'kraken': '👁', // 目玉（クラーケン）
  'werewolf': '🐦', // 鳥（人狼）
  'demon': '🔥'  // 火（悪魔）
};

// ===== PIXI インスタンスクラス =====
interface MonsterSpriteData {
  id: string;
  sprite: PIXI.Sprite;
  visualState: MonsterVisualState;
  gameState: MonsterGameState;
  position: 'A' | 'B' | 'C';
}

export class FantasyPIXIInstance {
  private app: PIXI.Application;
  private monsterContainer: PIXI.Container;
  private particleContainer: PIXI.Container;
  private effectContainer: PIXI.Container;
  private uiContainer: PIXI.Container;
  private backgroundContainer: PIXI.Container;
  private onDefeated?: () => void;
  private onMonsterDefeated?: () => void;
  private onShowMagicName?: (magicName: string, isSpecial: boolean) => void; // 魔法名表示コールバック
  
  // マルチモンスター対応
  private monsterSprites: Map<string, MonsterSpriteData> = new Map();
  private particles: Map<string, PIXI.Graphics> = new Map();
  private particleData: Map<string, ParticleData> = new Map();
  private magicCircles: Map<string, PIXI.Graphics> = new Map();
  private magicCircleData: Map<string, MagicCircle> = new Map();
  private damageNumbers: Map<string, PIXI.Text> = new Map();
  private damageData: Map<string, DamageNumberData> = new Map();
  private chordNameText: PIXI.Text | null = null;
  private angerMark: PIXI.Text | null = null;
  
  private currentMagicType: string = 'fire';
  // ★★★ MONSTER_EMOJI と loadEmojiTextures を削除、またはコメントアウト ★★★
  /*
  private emojiTextures: Map<string, PIXI.Texture> = new Map();
  */
  private imageTextures: Map<string, PIXI.Texture> = new Map(); // ★ imageTextures は残す
  
  private isDestroyed: boolean = false;
  private animationFrameId: number | null = null;
  
  // 画面揺れ関連のプロパティ
  private screenShakeState: {
    isActive: boolean;
    intensity: number;
    duration: number;
    elapsed: number;
    originalX: number;
    originalY: number;
  } = {
    isActive: false,
    intensity: 0,
    duration: 0,
    elapsed: 0,
    originalX: 0,
    originalY: 0
  };




  constructor(width: number, height: number, onMonsterDefeated?: () => void, onShowMagicName?: (magicName: string, isSpecial: boolean) => void) {
    // コールバックの保存
    this.onDefeated = onMonsterDefeated;
    this.onMonsterDefeated = onMonsterDefeated; // 状態機械用コールバック
    this.onShowMagicName = onShowMagicName; // 魔法名表示コールバック
    
    // PIXI アプリケーション初期化
    this.app = new PIXI.Application({
      width,
      height,
      backgroundColor: 0x000000,
      backgroundAlpha: 0,
      antialias: true,
      resolution: window.devicePixelRatio || 1,
      autoDensity: true
    });

    // コンテナ初期化
    this.backgroundContainer = new PIXI.Container();
    this.monsterContainer = new PIXI.Container();
    this.particleContainer = new PIXI.Container();
    this.effectContainer = new PIXI.Container();
    this.uiContainer = new PIXI.Container();
    
    // ソート可能にする
    this.uiContainer.sortableChildren = true;
    
    // z-indexの設定（背景→モンスター→パーティクル→エフェクト→UI）
    this.app.stage.addChild(this.backgroundContainer);
    this.app.stage.addChild(this.monsterContainer);
    this.app.stage.addChild(this.particleContainer);
    this.app.stage.addChild(this.effectContainer);
    this.app.stage.addChild(this.uiContainer);
    
    // 絵文字テクスチャの事前読み込み
    // this.loadEmojiTextures(); // ★ 削除
    this.loadMonsterTextures(); // ★★★ 新しいメソッドを呼ぶ ★★★
    
    // ★★★ 修正点(1): 魔法エフェクトのテクスチャ読み込みを追加 ★★★
    this.loadImageTextures(); // この行を追加して魔法画像をロードします
    
    // アニメーションループ開始
    this.startAnimationLoop();
    
    devLog.debug('✅ ファンタジーPIXI初期化完了（状態機械対応）');
  }

  // ★★★ 絵文字テクスチャ読み込みをモンスター画像読み込みに変更 ★★★
  private async loadMonsterTextures(): Promise<void> {
    try {
      // ▼▼▼ 変更点 ▼▼▼
      // 複数のモンスター画像をロードする
      const monsterIcons = ['vampire', 'monster', 'reaper', 'kraken', 'werewolf', 'demon'];
      const iconMap: Record<string, string> = {
        'vampire': 'ドラキュラアイコン8.svg',
        'monster': '怪獣アイコン.svg',
        'reaper': '死神アイコン1.svg',
        'kraken': '海の怪物クラーケンのアイコン素材.svg',
        'werewolf': '狼男のイラスト4.svg',
        'demon': '魔王のアイコン素材.svg'
      };

      for (const icon of monsterIcons) {
        const path = `/${iconMap[icon]}`;
        try {
          const texture = await PIXI.Assets.load(path);
          this.imageTextures.set(icon, texture);
          devLog.debug(`✅ モンスターテクスチャ読み込み完了: ${path}`);
        } catch (e) {
          devLog.debug(`❌ モンスターテクスチャ読み込み失敗: ${path}`, e);
        }
      }
      // ▲▲▲ ここまで ▲▲▲
    } catch (error) {
      devLog.debug('❌ モンスターテクスチャの読み込みエラー:', error);
    }
  }

  // フォールバック用テクスチャ作成
  private createFallbackTextures(): void {
    const graphics = new PIXI.Graphics();
    graphics.beginFill(0xDDDDDD);
    graphics.drawCircle(0, 0, 50);
    graphics.endFill();
    
    const fallbackTexture = this.app.renderer.generateTexture(graphics);
    
    // デフォルトモンスター用のフォールバックテクスチャを設定
    this.imageTextures.set('default_monster', fallbackTexture);
  }

  // ★★★ 修正点(2): 画像読み込みパスを `public` ディレクトリ基準に修正 ★★★
  private async loadImageTextures(): Promise<void> {
    try {
      for (const magic of Object.values(MAGIC_TYPES)) {
        // publicディレクトリのルートからのパスでロードします
        const texture = await PIXI.Assets.load(`/${magic.svg}`);
        this.imageTextures.set(magic.svg, texture);
        devLog.debug(`✅ 画像テクスチャ読み込み: ${magic.svg}`);
      }
      devLog.debug('✅ 全画像テクスチャ読み込み完了');
    } catch (error) {
      devLog.debug('❌ 画像テクスチャ読み込みエラー:', error);
    }
  }

  // ▼▼▼ モンスタースプライト作成（SVGベース）を修正 ▼▼▼
  async createMonsterSprite(icon: string): Promise<void> {
    // マルチモンスター対応があるため、単体用は作成しない
    return;
  }

  // フォールバック用モンスター作成
  private createFallbackMonster(): void {
    if (this.isDestroyed) return;
    
    try {
      // グラフィックスからテクスチャを生成
      const graphics = new PIXI.Graphics();
      graphics.beginFill(0xDDDDDD);
      graphics.drawCircle(64, 64, 64);
      graphics.endFill();
      
      // 絵文字テキスト
      const text = new PIXI.Text('👻', { fontSize: 48, fill: 0xFFFFFF });
      text.anchor.set(0.5);
      text.position.set(64, 64);
      graphics.addChild(text);
      
      // グラフィックスからテクスチャを作成
      const texture = this.app.renderer.generateTexture(graphics);
      graphics.destroy();
      
      // 既存のスプライトのテクスチャを更新
      this.monsterSprite.texture = texture;
      
      // ビジュアル状態をリセット
      this.monsterVisualState = {
        ...this.monsterVisualState,
        alpha: 1.0,
        visible: true,
        tint: 0xFFFFFF,
        scale: 1.0
      };
      
      // スプライトの属性を更新
      this.updateMonsterSprite();
      
      devLog.debug('✅ フォールバックモンスター作成完了');
    } catch (error) {
      devLog.debug('❌ フォールバックモンスター作成エラー:', error);
    }
  }

  // ===== マルチモンスター対応メソッド =====
  
  /**
   * アクティブなモンスター配列に基づいてスプライトを更新
   */
  async updateActiveMonsters(monsters: GameMonsterState[]): Promise<void> {
    if (this.isDestroyed) return;

    devLog.debug('👾 アクティブモンスター更新:', { count: monsters.length });
    
    const currentIds = new Set(monsters.map(m => m.id));
    
    // 削除されたモンスターをクリーンアップ
    for (const [id, monsterData] of this.monsterSprites) {
      if (!currentIds.has(id)) {
        if (monsterData.sprite && !monsterData.sprite.destroyed) {
            monsterData.sprite.destroy();
        }
        this.monsterSprites.delete(id);
      }
    }
    
    // 各モンスターのスプライトを作成または更新
    for (const monster of monsters) {
      let monsterData = this.monsterSprites.get(monster.id);
      
      if (!monsterData) {
        // 新しいモンスターのスプライトを作成
        const sprite = await this.createMonsterSpriteForId(monster.id, monster.icon);
        if (!sprite) continue;
        
        const visualState: MonsterVisualState = {
          x: this.getPositionX(monster.position),
<<<<<<< HEAD
          y: this.app.renderer.height / 2 - 50, // 修正: -20 から -50 に変更して少し上に配置
          scale,
=======
          y: this.app.renderer.height / 2, // Y座標を中央に
          scale: 1.0,
>>>>>>> 7df17728
          rotation: 0,
          tint: 0xFFFFFF,
          alpha: 1.0,
          visible: true
        };
        
        const gameState: MonsterGameState = {
          isAttacking: false,
          isHit: false,
          hitColor: 0xFF6B6B,
          originalColor: 0xFFFFFF,
          staggerOffset: { x: 0, y: 0 },
          hitCount: 0,
          state: 'IDLE',
          isFadingOut: false,
          fadeOutStartTime: 0
        };
        
        monsterData = {
          id: monster.id,
          sprite,
          visualState,
          gameState,
          position: monster.position
        };
        
        this.monsterSprites.set(monster.id, monsterData);
        this.monsterContainer.addChild(sprite);
      }
      
      // 位置を更新
      if (monsterData.position !== monster.position) {
        monsterData.position = monster.position;
        monsterData.visualState.x = this.getPositionX(monster.position);
      }
      
      this.updateMonsterSpriteData(monsterData);
    }
  }
  
  private getPositionX(position: 'A' | 'B' | 'C'): number {
    const w = this.app.screen.width;
    // ▼▼▼ 変更点 ▼▼▼
    // UI側の `translateX(-50%)` と同様の効果を得るため、中央の座標を返す
    switch (position) {
      case 'A': return w * 0.25;
      case 'B': return w * 0.50;
      case 'C': return w * 0.75;
    }
    // ▲▲▲ ここまで ▲▲▲
  }
  
  /**
   * 特定のIDのモンスタースプライトを作成
   */
  private async createMonsterSpriteForId(id: string, icon: string): Promise<PIXI.Sprite | null> {
    try {
      // ▼▼▼ 変更点 ▼▼▼
      // iconに基づいてテクスチャを動的に選択
      const texture = this.imageTextures.get(icon);
      // ▲▲▲ ここまで ▲▲▲
      if (!texture || texture.destroyed) {
        devLog.debug('⚠️ モンスターテクスチャが見つかりません:', { id, icon });
        return null;
      }
      
      const sprite = new PIXI.Sprite(texture);

<<<<<<< HEAD
      // ★★★ 修正点(3): モンスター画像のサイズをレスポンシブ化 ★★★
      // 動的にサイズを決定
      const spriteSize = this.app.renderer.height * 0.15; // 修正: 0.7 から 0.15 に変更（高さの15%）
=======
      // ▼▼▼ 変更点 ▼▼▼
      // 描画領域の高さに基づいて動的にサイズを決定
      const spriteSize = this.app.renderer.height * 0.7;
>>>>>>> 7df17728
      sprite.width = spriteSize;
      sprite.height = spriteSize;
      sprite.anchor.set(0.5);
      // ▲▲▲ ここまで ▲▲▲
      
      return sprite;
    } catch (error) {
      devLog.debug('❌ モンスタースプライト作成エラー:', { id, error });
      return null;
    }
  }
  
  /**
   * 個別のモンスタースプライトを更新
   */
  private updateMonsterSpriteData(monsterData: MonsterSpriteData): void {
    const { sprite, visualState, gameState } = monsterData;
    
    sprite.x = visualState.x + gameState.staggerOffset.x;
    sprite.y = visualState.y + gameState.staggerOffset.y;
    sprite.scale.x = visualState.scale;
    sprite.scale.y = visualState.scale;
    sprite.rotation = visualState.rotation;
    sprite.tint = gameState.isHit ? gameState.hitColor : visualState.tint;
    sprite.alpha = visualState.alpha;
    sprite.visible = visualState.visible && gameState.state !== 'GONE';
  }

  // モンスタースプライトの属性を安全に更新
  private updateMonsterSprite(): void {
    // 追加の安全チェックを実装
    if (
      this.isDestroyed ||
      !this.monsterSprite ||
      this.monsterSprite.destroyed ||
      // transform が null になると PIXI 内部で x 代入時にエラーになるため
      !(this.monsterSprite as any).transform ||
      !this.monsterSprite.texture ||
      this.monsterSprite.texture.destroyed
    ) {
      return; // 破棄済みまたは異常状態の場合は更新しない
    }
    
    try {
      // ビジュアル状態を適用
      this.monsterSprite.x = this.monsterVisualState.x;
      this.monsterSprite.y = this.monsterVisualState.y;
      this.monsterSprite.scale.set(this.monsterVisualState.scale);
      this.monsterSprite.rotation = this.monsterVisualState.rotation;
      this.monsterSprite.tint = this.monsterVisualState.tint;
      this.monsterSprite.alpha = this.monsterVisualState.alpha;
      this.monsterSprite.visible = this.monsterVisualState.visible;
    } catch (error) {
      devLog.debug('⚠️ モンスタースプライト更新エラー:', error);
      // エラーが発生した場合はスプライトを非表示にして安全性を確保
      if (this.monsterSprite && !this.monsterSprite.destroyed) {
        this.monsterSprite.visible = false;
      }
    }
  }

  // マルチモンスター用攻撃成功エフェクト
  triggerAttackSuccessOnMonster(monsterId: string, chordName: string, isSpecial: boolean, damage: number, isDefeated: boolean = false): void {
    if (this.isDestroyed) return;
    
    const monsterData = this.monsterSprites.get(monsterId);
    if (!monsterData) {
      devLog.debug('⚠️ 指定されたモンスターが見つかりません:', { monsterId });
      return;
    }
    
<<<<<<< HEAD
    const { visualState, gameState } = monsterData;
    
    devLog.debug('⚔️ モンスター攻撃成功:', { 
      monsterId, 
      chordName, 
      isSpecial, 
      damage, 
      isDefeated,
      position: { x: visualState.x, y: visualState.y }
    });
    
    // ダメージ数値表示
    this.createDamageNumber(visualState.x, visualState.y - 50, damage, isSpecial);
    
    // 魔法タイプの選択（コード名に基づく）
    let magicType: MagicType;
    if (chordName.includes('m') || chordName.includes('dim')) {
      magicType = MAGIC_TYPES.ice;
    } else if (chordName.includes('7') || chordName.includes('9')) {
      magicType = MAGIC_TYPES.lightning;
    } else {
      magicType = MAGIC_TYPES.fire;
    }
    
    // 魔法名表示
    this.onShowMagicName?.(isSpecial ? magicType.tier2Name : magicType.name, isSpecial);
    
    // 魔法エフェクト（モンスターの位置から発生）
    this.createMagicParticlesAt(magicType, isSpecial, visualState.x, visualState.y);
    
    // ヒットエフェクト
    gameState.isHit = true;
    gameState.hitCount++;
    
    // よろけ効果
    gameState.staggerOffset.x = (Math.random() - 0.5) * 20;
    gameState.staggerOffset.y = (Math.random() - 0.5) * 10;
    
    // ヒット状態の復帰
    setTimeout(() => {
      if (!this.isDestroyed) {
        gameState.isHit = false;
=======
    try {
      // 魔法タイプをローテーション
      const magicTypes = Object.keys(MAGIC_TYPES);
      const currentIndex = magicTypes.indexOf(this.currentMagicType);
      this.currentMagicType = magicTypes[(currentIndex + 1) % magicTypes.length];
      const magic = MAGIC_TYPES[this.currentMagicType];

      // 魔法名表示
      const magicName = isSpecial ? magic.tier2Name : magic.name;
      const magicColor = isSpecial ? magic.tier2Color : magic.color;
      
      // HTMLでの表示のためコールバックを呼び出す
      if (this.onShowMagicName) {
        this.onShowMagicName(magicName, isSpecial);
      }

      monsterData.gameState.isHit = true;
      monsterData.gameState.hitColor = magicColor;

      // よろめきエフェクト
      monsterData.gameState.staggerOffset = {
        x: (Math.random() - 0.5) * 20,
        y: (Math.random() - 0.5) * 10
      };

      // ダメージ数値を表示（モンスターの位置に）
      this.createDamageNumberAt(damageDealt, magicColor, monsterData.visualState.x, monsterData.visualState.y - 50);

      // エフェクトをモンスターの位置に作成
      this.createImageMagicEffectAt(magic.svg, magicColor, isSpecial, monsterData.visualState.x, monsterData.visualState.y);
      this.createMagicParticlesAt(magic, isSpecial, monsterData.visualState.x, monsterData.visualState.y);

      // 状態を更新
      monsterData.gameState.hitCount++;

      if (defeated) {
        monsterData.gameState.state = 'FADING_OUT';
        monsterData.gameState.isFadingOut = true;
        this.createExplosionEffect(monsterData.visualState.x, monsterData.visualState.y);
>>>>>>> 7df17728
      }
    }, 300);
    
    // 倒された場合
    if (isDefeated) {
      gameState.state = 'DEFEATED';
      gameState.isFadingOut = true;
      gameState.fadeOutStartTime = Date.now();
      
      // 爆発エフェクト
      this.createExplosionEffect(visualState.x, visualState.y);
    }
  }

  // ▼▼▼ 攻撃成功エフェクトを修正 ▼▼▼
  triggerAttackSuccess(chordName: string | undefined, isSpecial: boolean, damageDealt: number, defeated: boolean): void { // ★ 4番目の引数 defeated を受け取る
    // 状態ガード: 消滅中または完全消滅中は何もしない
    if (this.isDestroyed || this.monsterGameState.state === 'FADING_OUT' || this.monsterGameState.state === 'GONE') {
      return;
    }

    try {
      // 魔法タイプをローテーション
      const magicTypes = Object.keys(MAGIC_TYPES);
      const currentIndex = magicTypes.indexOf(this.currentMagicType);
      this.currentMagicType = magicTypes[(currentIndex + 1) % magicTypes.length];
      const magic = MAGIC_TYPES[this.currentMagicType];

      // 魔法名表示
      const magicName = isSpecial ? magic.tier2Name : magic.name;
      const magicColor = isSpecial ? magic.tier2Color : magic.color;
      
      // HTMLでの表示のためコールバックを呼び出す
      if (this.onShowMagicName) {
        this.onShowMagicName(magicName, isSpecial);
      }

      this.monsterGameState.isHit = true;
      this.monsterGameState.hitColor = magicColor;

      // 5発目の場合はよろめきエフェクトを無効化
      if (this.monsterGameState.hitCount < 4) {
        this.monsterGameState.staggerOffset = {
          x: (Math.random() - 0.5) * 30,
          y: (Math.random() - 0.5) * 15
        };
      } else {
        // 5発目はよろめかない
        this.monsterGameState.staggerOffset = { x: 0, y: 0 };
      }

      // ダメージ数値を表示（エンジンから渡された値を使用）
      this.createDamageNumber(damageDealt, magicColor);

      this.createImageMagicEffect(magic.svg, magicColor, isSpecial);
      this.createMagicParticles(magic, isSpecial);

      // 状態を更新
      this.monsterGameState.hitCount++;

      // ★ 修正点: 内部のHP判定を削除し、引数の defeated を使う
      if (defeated) {
        this.setMonsterState('FADING_OUT');
      }

      devLog.debug('⚔️ 攻撃成功:', { 
        magic: magic.name, 
        damage: damageDealt,
        defeated: defeated, // ログにも追加
        hitCount: this.monsterGameState.hitCount, 
        state: this.monsterGameState.state
      });

    } catch (error) {
      devLog.debug('❌ 攻撃成功エフェクトエラー:', error);
    }
  }

  // 指定位置にPNG画像魔法エフェクトを作成
  private createImageMagicEffectAt(imagePath: string, color: number, isSpecial: boolean, targetX: number, targetY: number): void {
    const texture = this.imageTextures.get(imagePath);
    if (!texture) {
      devLog.debug(`⚠️ 画像テクスチャが見つかりません: ${imagePath}`);
      return;
    }

    const count = isSpecial ? 3 : 1;
    for (let i = 0; i < count; i++) {
      try {
        const magicSprite = new PIXI.Sprite(texture);
        
        if (!magicSprite || !magicSprite.anchor) {
          devLog.debug('⚠️ 魔法スプライト作成失敗');
          continue;
        }
        
        magicSprite.anchor.set(0.5);
        
        // 画面の下から指定位置に向かって飛ぶ
        const startX = targetX + (Math.random() - 0.5) * 200;
        const startY = this.app.screen.height - 100;
        magicSprite.x = startX;
        magicSprite.y = startY;
        
        magicSprite.tint = color;
        magicSprite.alpha = 0.8;
        magicSprite.scale.set(0.3);
        
        if (!this.effectContainer || this.effectContainer.destroyed) {
          magicSprite.destroy();
          return;
        }
        
        this.effectContainer.addChild(magicSprite);

        // アニメーション
        let life = 800;
        const finalTargetX = targetX + (isSpecial ? (Math.random() - 0.5) * 80 : 0);
        const finalTargetY = targetY + (isSpecial ? (Math.random() - 0.5) * 40 : 0);
        
        const animate = () => {
          if (this.isDestroyed || !magicSprite || magicSprite.destroyed) {
            return;
          }
          
          if (life > 0) {
            try {
              const progress = 1 - (life / 800);
              magicSprite.x = startX + (finalTargetX - startX) * progress;
              magicSprite.y = startY + (finalTargetY - startY) * progress * progress;
              magicSprite.scale.set(0.3 + progress * 0.4);
              magicSprite.rotation += 0.2;
              life -= 16;
              requestAnimationFrame(animate);
            } catch (error) {
              devLog.debug('⚠️ 魔法エフェクトアニメーションエラー:', error);
            }
          } else {
            try {
              this.effectContainer.removeChild(magicSprite);
              magicSprite.destroy();
            } catch (error) {
              devLog.debug('⚠️ 魔法スプライト削除エラー:', error);
            }
          }
        };
        
        if (isSpecial) {
          setTimeout(animate, i * 100);
        } else {
          animate();
        }
      } catch (error) {
        devLog.debug('❌ 魔法エフェクト作成エラー:', error);
      }
    }
  }

  // PNG画像魔法エフェクト作成
  private createImageMagicEffect(imagePath: string, color: number, isSpecial: boolean): void {
    // 状態ガード：モンスターが存在しない場合は何もしない
    if (!this.monsterSprite || !this.monsterSprite.visible) {
      devLog.debug(`⚠️ 魔法エフェクト生成スキップ: モンスター非表示`);
      return;
    }

    const texture = this.imageTextures.get(imagePath);
    if (!texture) {
      devLog.debug(`⚠️ 画像テクスチャが見つかりません: ${imagePath}`);
      return;
    }

    const count = isSpecial ? 3 : 1;
    for (let i = 0; i < count; i++) {
      try {
        const magicSprite = new PIXI.Sprite(texture);
        
        // 基本的な安全チェック
        if (!magicSprite || !magicSprite.anchor) {
          devLog.debug('⚠️ 魔法スプライト作成失敗');
          continue;
        }
        
        magicSprite.anchor.set(0.5);
        
        // 画面の下から敵に向かって飛ぶように初期位置を設定
        const startX = this.app.screen.width / 2 + (Math.random() - 0.5) * 200;
        const startY = this.app.screen.height - 100;
        magicSprite.x = startX;
        magicSprite.y = startY;
        
        magicSprite.tint = color;
        magicSprite.alpha = 0.8;
        magicSprite.scale.set(0.3); // 初期サイズを小さく
        
        // コンテナに追加する前にコンテナの状態を確認
        if (!this.effectContainer || this.effectContainer.destroyed) {
          magicSprite.destroy();
          return;
        }
        
        this.effectContainer.addChild(magicSprite);

        // アニメーション - 敵に向かって飛ぶ
        let life = 800; // アニメーション時間を短く
        const targetX = this.monsterVisualState.x + (isSpecial ? (Math.random() - 0.5) * 80 : 0);
        const targetY = this.monsterVisualState.y + (isSpecial ? (Math.random() - 0.5) * 40 : 0);
        // startXとstartYは既に上で宣言されているため、ここでは削除
        
        const animate = () => {
          if (this.isDestroyed || !magicSprite || magicSprite.destroyed) {
            return;
          }
          
          if (life > 0) {
            try {
              life -= 16;
              const progress = 1 - (life / 800);
              
              if (!magicSprite.destroyed && (magicSprite as any).transform) {
                // 放物線を描いて敵に向かう
                const easeProgress = 1 - Math.pow(1 - progress, 3); // easeOutCubic
                magicSprite.x = startX + (targetX - startX) * easeProgress;
                
                // Y座標は放物線
                const arcHeight = -100; // 弧の高さ
                const baseY = startY + (targetY - startY) * easeProgress;
                const arc = arcHeight * 4 * progress * (1 - progress);
                magicSprite.y = baseY + arc;
                
                // サイズと透明度の調整
                magicSprite.scale.set(0.3 + progress * 0.2); // 最大0.5まで
                magicSprite.alpha = 0.8 * (1 - progress * 0.3); // 徐々に薄く
                
                // 回転アニメーション
                magicSprite.rotation += 0.2;
              }
              requestAnimationFrame(animate);
            } catch (error) {
              devLog.debug('⚠️ 魔法エフェクトアニメーションエラー:', error);
              // エラー時は安全にスプライトを削除
              if (magicSprite && !magicSprite.destroyed) {
                if (magicSprite.parent) {
                  magicSprite.parent.removeChild(magicSprite);
                }
                magicSprite.destroy();
              }
            }
          } else {
            // アニメーション終了時の安全な削除
            try {
              if (!magicSprite.destroyed) {
                // ヒットエフェクトを作成
                this.createHitParticles(targetX, targetY, color);
                
                if (magicSprite.parent) {
                  magicSprite.parent.removeChild(magicSprite);
                }
                magicSprite.destroy();
              }
            } catch (error) {
              devLog.debug('⚠️ 魔法エフェクト削除エラー:', error);
            }
          }
        };
        setTimeout(animate, i * 100); // SPアタック時は少しずらして表示
      } catch (error) {
        devLog.debug('⚠️ SVG魔法エフェクト作成エラー:', error);
      }
    }
  }

  // 魔法陣エフェクト作成
  private createMagicCircle(x: number, y: number, type: 'success' | 'failure'): void {
    const id = `magic_circle_${Date.now()}`;
    const color = type === 'success' ? 0xFFD700 : 0xFF6B6B;
    
    const graphics = new PIXI.Graphics();
    graphics.x = x;
    graphics.y = y;
    
    this.effectContainer.addChild(graphics);
    this.magicCircles.set(id, graphics);
    this.magicCircleData.set(id, {
      id,
      x,
      y,
      radius: 0,
      rotation: 0,
      alpha: 1,
      life: 2000,
      maxLife: 2000,
      color,
      type
    });
  }

  // ヒットパーティクル作成（魔法が敵に当たった時のエフェクト）
  private createHitParticles(x: number, y: number, color: number): void {
    if (this.isDestroyed) return;
    
    const particleCount = 15;
    
    for (let i = 0; i < particleCount; i++) {
      const id = `hit_${Date.now()}_${i}`;
      const angle = (Math.PI * 2 * i) / particleCount + Math.random() * 0.5;
      const speed = 2 + Math.random() * 3;
      
      const particle = new PIXI.Graphics();
      const size = 2 + Math.random() * 4;
      
      particle.beginFill(color);
      particle.drawCircle(0, 0, size);
      particle.endFill();
      particle.x = x;
      particle.y = y;
      
      this.effectContainer.addChild(particle);
      this.particles.set(id, particle);
      
      this.particleData.set(id, {
        id,
        x,
        y,
        vx: Math.cos(angle) * speed,
        vy: Math.sin(angle) * speed,
        life: 500,
        maxLife: 500,
        size,
        color,
        alpha: 1,
        type: 'sparkle'
      });
    }
  }

  // 爆発エフェクト作成
  private createExplosionEffect(x: number, y: number): void {
    const particleCount = 30;
    
    for (let i = 0; i < particleCount; i++) {
      const particle = new PIXI.Graphics();
      const size = 5 + Math.random() * 10;
      const color = [0xFF0000, 0xFF6600, 0xFFFF00][Math.floor(Math.random() * 3)];
      
      particle.beginFill(color);
      particle.drawCircle(0, 0, size);
      particle.endFill();
      
      particle.x = x;
      particle.y = y;
      
      this.effectContainer.addChild(particle);
      
      // 爆発アニメーション
      const angle = (Math.PI * 2 * i) / particleCount;
      const speed = 10 + Math.random() * 10;
      let life = 1000;
      
      const animate = () => {
        if (life > 0 && !particle.destroyed) {
          life -= 16;
          particle.x += Math.cos(angle) * speed * (life / 1000);
          particle.y += Math.sin(angle) * speed * (life / 1000) + 0.5;
          particle.alpha = life / 1000;
          particle.scale.set(particle.scale.x * 0.95);
          requestAnimationFrame(animate);
        } else if (!particle.destroyed) {
          this.effectContainer.removeChild(particle);
          particle.destroy();
        }
      };
      animate();
    }
  }

  // 画面震動エフェクト（setTimeout を使わない安全な実装）
  private createScreenShake(intensity: number, duration: number): void {
    if (this.isDestroyed) return;
    
    this.screenShakeState = {
      isActive: true,
      intensity,
      duration,
      elapsed: 0,
      originalX: this.app.stage.x,
      originalY: this.app.stage.y
    };
  }

  // 画面揺れの更新（アニメーションループから呼び出し）
  private updateScreenShake(): void {
    if (this.isDestroyed || !this.screenShakeState.isActive) return;
    
    this.screenShakeState.elapsed += 16; // 約60FPSで16ms刻み
    
    if (this.screenShakeState.elapsed >= this.screenShakeState.duration) {
      // 揺れ終了：元の位置に戻す
      this.app.stage.x = this.screenShakeState.originalX;
      this.app.stage.y = this.screenShakeState.originalY;
      this.screenShakeState.isActive = false;
      return;
    }
    
    // 揺れの強度を時間経過とともに減衰
    const progress = this.screenShakeState.elapsed / this.screenShakeState.duration;
    const currentIntensity = this.screenShakeState.intensity * (1 - progress);
    
    // ランダムなオフセットを適用
    this.app.stage.x = this.screenShakeState.originalX + (Math.random() - 0.5) * currentIntensity;
    this.app.stage.y = this.screenShakeState.originalY + (Math.random() - 0.5) * currentIntensity;
  }

  // 指定位置にダメージ数値を作成
  private createDamageNumberAt(damage: number, color: number, x: number, y: number): void {
    const id = `damage_${Date.now()}_${Math.random()}`;
    
    const damageText = new PIXI.Text(damage.toString(), {
      fontSize: 36,
      fill: 0xFFFFFF,
      fontWeight: 'bold',
      stroke: 0x000000,
      strokeThickness: 4,
      dropShadow: true,
      dropShadowBlur: 4,
      dropShadowDistance: 2
    });
    
    damageText.anchor.set(0.5);
    damageText.x = x + (Math.random() - 0.5) * 30;
    damageText.y = y;
    damageText.zIndex = 1000;
    
    this.uiContainer.addChild(damageText);
    this.damageNumbers.set(id, damageText);
    this.damageData.set(id, {
      text: damageText,
      startTime: Date.now(),
      startY: damageText.y,
      velocity: -2 - Math.random() * 1,
      life: 1500,
      maxLife: 1500
    });
  }

  // ダメージ数値表示
  private createDamageNumber(damage: number, color: number): void {
    const id = `damage_${Date.now()}_${Math.random()}`;
    
    const damageText = new PIXI.Text(damage.toString(), {
      fontSize: 36, // 少し大きくして見やすく
      fill: 0xFFFFFF, // ダメージ数値は白で統一
      fontWeight: 'bold',
      stroke: 0x000000,
      strokeThickness: 4, // 縁取りを太く
      dropShadow: true,
      dropShadowBlur: 4,
      dropShadowDistance: 2
    });
    
    damageText.anchor.set(0.5);
    // モンスターの少し上に表示し、左右のランダム幅を狭める
    damageText.x = this.monsterVisualState.x + (Math.random() - 0.5) * 30;
    damageText.y = this.monsterVisualState.y - 50; // モンスターの上に表示
    damageText.zIndex = 1000; // 最前面に表示
    
    this.uiContainer.addChild(damageText);
    this.damageNumbers.set(id, damageText);
    this.damageData.set(id, {
      text: damageText,
      startTime: Date.now(),
      startY: damageText.y,
      velocity: -2 - Math.random() * 1, // ゆっくり上昇
      life: 1500, // 表示時間を延長
      maxLife: 1500
    });
  }



  // コード名とチェックマーク表示
  private showChordWithCheckmark(chordName: string): void {
    // 既存のコードテキストを削除
    if (this.chordNameText) {
      this.effectContainer.removeChild(this.chordNameText);
      this.chordNameText = null;
    }
    
    // コード名とチェックマークのテキスト作成
    this.chordNameText = new PIXI.Text(`✓ ${chordName}`, {
      fontFamily: 'DotGothic16, "DotGothic16", Gothic16, Arial, sans-serif',
      fontSize: 48,
      fontWeight: 'bold',
      fill: 0x00FF00, // 緑色
      stroke: 0x000000,
      strokeThickness: 4,
      align: 'center'
    });
    
    // 位置設定（画面中央）
    this.chordNameText.x = this.app.screen.width / 2;
    this.chordNameText.y = this.app.screen.height / 2;
    this.chordNameText.anchor.set(0.5);
    
    // スケールアニメーション用の初期値
    this.chordNameText.scale.set(0.5);
    
    this.effectContainer.addChild(this.chordNameText);
    
    // スケールアップアニメーション
    const scaleUp = () => {
      if (this.chordNameText && !this.isDestroyed) {
        if (this.chordNameText.scale.x < 1.2) {
          this.chordNameText.scale.x += 0.05;
          this.chordNameText.scale.y += 0.05;
          requestAnimationFrame(scaleUp);
        } else {
          // スケールダウン
          const scaleDown = () => {
            if (this.chordNameText && !this.isDestroyed) {
              if (this.chordNameText.scale.x > 1.0) {
                this.chordNameText.scale.x -= 0.02;
                this.chordNameText.scale.y -= 0.02;
                requestAnimationFrame(scaleDown);
              }
            }
          };
          scaleDown();
        }
      }
    };
    scaleUp();
    
    // 3秒後に削除
    setTimeout(() => {
      if (this.chordNameText && !this.isDestroyed) {
        this.effectContainer.removeChild(this.chordNameText);
        this.chordNameText = null;
      }
    }, 3000);
    
    devLog.debug('✅ コード名表示:', { chordName });
  }

  // モンスターのフェードアウトアニメーション
  private startMonsterFadeOut(): void {
    if (this.isDestroyed) return;
    
    const fadeOut = () => {
      // 状態ガード: 消滅中でない場合は停止
      if (this.isDestroyed || this.monsterGameState.state !== 'FADING_OUT') return;
      
      // アルファ値を減少
      this.monsterVisualState.alpha -= 0.05;
      
      // スプライトを更新
      this.updateMonsterSprite();
      
      // フェードアウト完了判定
      if (this.monsterVisualState.alpha <= 0) {
        this.monsterVisualState.alpha = 0;
        this.monsterVisualState.visible = false;
        this.setMonsterState('GONE');
      } else {
        requestAnimationFrame(fadeOut);
      }
    };
    
    fadeOut();
  }

  // ▼▼▼ 修正点: 不要になったため関数ごと削除 ▼▼▼
  // private resetMonsterState(): void { ... }

  // 指定位置に魔法パーティクルを作成
  private createMagicParticlesAt(magic: MagicType, isSpecial: boolean, centerX: number, centerY: number): void {
    const particleCount = isSpecial ? 30 : 15;
    const color = isSpecial ? magic.tier2Color : magic.color;
    
    for (let i = 0; i < particleCount; i++) {
      const id = `particle_${Date.now()}_${i}`;
      const particle = new PIXI.Graphics();
      particle.beginFill(color, 0.8);
      particle.drawCircle(0, 0, Math.random() * 4 + 2);
      particle.endFill();
      
      particle.x = centerX;
      particle.y = centerY;
      
      this.particleContainer.addChild(particle);
      this.particles.set(id, particle);
      
      const angle = (Math.PI * 2 * i) / particleCount + Math.random() * 0.5;
      const speed = isSpecial ? 8 + Math.random() * 6 : 4 + Math.random() * 3;
      
      this.particleData.set(id, {
        id,
        x: centerX,
        y: centerY,
        vx: Math.cos(angle) * speed,
        vy: Math.sin(angle) * speed,
        life: 1,
        maxLife: 1,
        size: isSpecial ? 3 : 2,
        color: 0xFFFF00,
        alpha: 1,
        type: 'explosion' as const,
        decay: isSpecial ? 0.96 : 0.94,
        gravity: 0.3
      });
    }
    
    // 画面揺れエフェクト（SPアタック時のみ）
    if (isSpecial) {
      this.createScreenShake(10, 500);
    }
  }

  // 魔法パーティクル作成
  private createMagicParticles(magic: MagicType, isSpecial: boolean): void {
    const particleCount = magic.particleCount * (isSpecial ? 3 : 1);

    for (let i = 0; i < particleCount; i++) {
      const id = `particle_${Date.now()}_${i}`;
      const angle = (Math.PI * 2 * i) / particleCount + Math.random() * 0.5;
      const speed = 2 + Math.random() * 4;
      
      const particle = new PIXI.Graphics();
      const size = (3 + Math.random() * 5) * (isSpecial ? 1.5 : 1);
      
      particle.beginFill(magic.particleColor);
      particle.drawCircle(0, 0, size);
      particle.endFill();
      
      particle.x = this.monsterVisualState.x;
      particle.y = this.monsterVisualState.y;
      
      this.effectContainer.addChild(particle);
      
      // パーティクルアニメーション
      let life = 1000;
      const animate = () => {
        if (life > 0 && !particle.destroyed) {
          life -= 16;
          particle.x += Math.cos(angle) * speed;
          particle.y += Math.sin(angle) * speed;
          particle.alpha = life / 1000;
          particle.scale.set(particle.scale.x * 0.98);
          requestAnimationFrame(animate);
        } else if (!particle.destroyed) {
          this.effectContainer.removeChild(particle);
          particle.destroy();
        }
      };
      animate();
    }
  }

  // モンスター攻撃状態更新
  updateMonsterAttacking(isAttacking: boolean): void {
    // 状態ガード
    if (this.isDestroyed) return;

    // マルチモンスター対応
    if (this.monsterSprites.size > 0) {
      for (const [id, monsterData] of this.monsterSprites) {
        const { visualState, gameState } = monsterData;
        gameState.isAttacking = isAttacking;

        if (isAttacking) {
          // 攻撃時の視覚効果
          monsterData.sprite.tint = 0xFF6B6B;
          monsterData.sprite.scale.set(visualState.scale * 1.2);
          
          // 怒りマーク表示（各モンスターごと）
          const angerMark = new PIXI.Text('💢', { fontSize: 48 });
          angerMark.anchor.set(0.5);
          angerMark.x = visualState.x + 60;
          angerMark.y = visualState.y - 60;
          this.uiContainer.addChild(angerMark);

          // 攻撃エフェクト後の処理
          setTimeout(() => {
            if (!this.isDestroyed && monsterData.sprite && !monsterData.sprite.destroyed) {
              monsterData.sprite.tint = visualState.tint;
              monsterData.sprite.scale.set(visualState.scale);
              if (angerMark && !angerMark.destroyed) {
                this.uiContainer.removeChild(angerMark);
                angerMark.destroy();
              }
            }
          }, 600);
        }
      }
    } else {
      // 互換性のための単体モンスター処理（削除予定）
      this.monsterGameState.isAttacking = isAttacking;
    }
  }

  // アニメーションループ
  private startAnimationLoop(): void {
    const animate = () => {
      if (this.isDestroyed) return;
      
      this.updateMonsterAnimation();
      this.updateParticles();
      this.updateMagicCircles();
      this.updateDamageNumbers();
      this.updateScreenShake(); // 画面揺れの更新を追加
      
      this.animationFrameId = requestAnimationFrame(animate);
    };
    
    animate();
  }

  // モンスターアニメーション更新
  private updateMonsterAnimation(): void {
    if (this.isDestroyed) return;
    
    try {
<<<<<<< HEAD
      // マルチモンスター対応
      if (this.monsterSprites.size > 0) {
        // 各モンスターのアニメーションを更新
        for (const [id, monsterData] of this.monsterSprites) {
          const { visualState, gameState } = monsterData;
          
          // よろけ効果の減衰
          gameState.staggerOffset.x *= 0.9;
          gameState.staggerOffset.y *= 0.9;
          
          // アイドル時の軽い浮遊効果
          if (gameState.state === 'IDLE' && !gameState.isAttacking) {
            const baseY = this.app.screen.height / 2 - 50; // 修正: -20 から -50 に変更（初期位置と同じ）
            visualState.y = baseY + Math.sin(Date.now() * 0.002 + id.charCodeAt(0)) * 6;
          }
          
          // フェードアウト処理
          if (gameState.isFadingOut) {
            visualState.alpha -= 0.05;
            if (visualState.alpha <= 0) {
              visualState.alpha = 0;
              visualState.visible = false;
              gameState.state = 'GONE';
              
              // GONEになったモンスターのスプライトを削除
              if (monsterData.sprite && !monsterData.sprite.destroyed) {
                if (monsterData.sprite.parent) {
                  monsterData.sprite.parent.removeChild(monsterData.sprite);
                }
                monsterData.sprite.destroy();
              }
              this.monsterSprites.delete(id);
            }
          }
          
          // スプライトの状態を更新
          this.updateMonsterSpriteData(monsterData);
        }
      } else {
        // 互換性のための単体モンスター処理
        // フェードアウト中は位置を固定
        if (!this.monsterGameState.isFadingOut) {
          // よろけ効果の適用（ビジュアル状態を更新）
          this.monsterVisualState.x = (this.app.screen.width / 2) + this.monsterGameState.staggerOffset.x;
          this.monsterVisualState.y = (this.app.screen.height / 2 - 50) + this.monsterGameState.staggerOffset.y; // 修正: -20 から -50 に変更
        }
=======
      // ▼▼▼ 変更点 ▼▼▼
      // 常に monsterSprites マップをループ処理する
      for (const [id, monsterData] of this.monsterSprites) {
        const { visualState, gameState, sprite } = monsterData;
>>>>>>> 7df17728
        
        // よろけ効果の減衰
        gameState.staggerOffset.x *= 0.9;
        gameState.staggerOffset.y *= 0.9;
        
<<<<<<< HEAD
        // アイドル時の軽い浮遊効果
        if (this.monsterGameState.state === 'IDLE' && !this.monsterGameState.isAttacking) {
          this.monsterVisualState.y = (this.app.screen.height / 2 - 50) + Math.sin(Date.now() * 0.002) * 8; // 修正: -20 から -50 に変更
=======
        // アイドル時の軽い浮遊効果（上下動）
        if (gameState.state === 'IDLE' && !gameState.isAttacking) {
          // IDをシードにして各モンスターの動きを非同期にする
          const baseY = this.app.screen.height / 2;
          visualState.y = baseY + Math.sin(Date.now() * 0.002 + id.charCodeAt(0)) * 6;
>>>>>>> 7df17728
        }
        
        // フェードアウト処理
        if (gameState.isFadingOut) {
          visualState.alpha -= 0.05;
          if (visualState.alpha <= 0) {
            visualState.alpha = 0;
            visualState.visible = false;
            gameState.state = 'GONE';
            
            if (sprite && !sprite.destroyed) {
              sprite.destroy();
            }
            this.monsterSprites.delete(id);
          }
        }
        
        this.updateMonsterSpriteData(monsterData);
      }
      // ▲▲▲ ここまで ▲▲▲
    } catch (error) {
      devLog.debug('⚠️ モンスターアニメーション更新エラー:', error);
    }
  }

  // 魔法陣アニメーション更新
  private updateMagicCircles(): void {
    if (this.isDestroyed) return;
    
    for (const [id, circleData] of this.magicCircleData.entries()) {
      const graphics = this.magicCircles.get(id);
      if (!graphics || graphics.destroyed) {
        // 削除されたグラフィックスの参照をクリーンアップ
        this.magicCircles.delete(id);
        this.magicCircleData.delete(id);
        continue;
      }
      
      try {
        const progress = 1 - (circleData.life / circleData.maxLife);
        circleData.radius = 120 * Math.sin(progress * Math.PI);
        circleData.rotation += 0.05;
        circleData.alpha = Math.sin(progress * Math.PI) * 0.9;
        circleData.life -= 16;
        
        // 魔法陣を描画（nullチェック強化）
        if (graphics.transform && !graphics.destroyed && graphics.clear) {
          graphics.clear();
          if (graphics.lineStyle && graphics.drawCircle) {
            graphics.lineStyle(4, circleData.color, circleData.alpha);
            graphics.drawCircle(0, 0, circleData.radius);
            graphics.lineStyle(2, circleData.color, circleData.alpha * 0.6);
            graphics.drawCircle(0, 0, circleData.radius * 0.7);
            graphics.rotation = circleData.rotation;
          }
        }
        
        // 削除判定
        if (circleData.life <= 0) {
          try {
            if (graphics.parent) {
              graphics.parent.removeChild(graphics);
            }
            if (typeof graphics.destroy === 'function') {
              graphics.destroy();
            }
          } catch (destroyError) {
            devLog.debug('⚠️ 魔法陣削除エラー:', destroyError);
          }
          this.magicCircles.delete(id);
          this.magicCircleData.delete(id);
        }
      } catch (error) {
        // エラー時は安全にグラフィックスを削除
        devLog.debug('⚠️ 魔法陣更新エラー:', error);
        try {
          if (graphics && !graphics.destroyed) {
            if (graphics.parent) {
              graphics.parent.removeChild(graphics);
            }
            if (typeof graphics.destroy === 'function') {
              graphics.destroy();
            }
          }
        } catch (cleanupError) {
          devLog.debug('⚠️ 魔法陣クリーンアップエラー:', cleanupError);
        }
        this.magicCircles.delete(id);
        this.magicCircleData.delete(id);
      }
    }
  }

  // パーティクル更新
  private updateParticles(): void {
    if (this.isDestroyed) return;
    
    for (const [id, particleData] of this.particleData.entries()) {
      const particle = this.particles.get(id);
      if (!particle || particle.destroyed) {
        // 削除されたパーティクルの参照をクリーンアップ
        this.particles.delete(id);
        this.particleData.delete(id);
        continue;
      }
      
      try {
        // 位置更新
        particleData.x += particleData.vx;
        particleData.y += particleData.vy;
        particleData.vy += 0.12; // 重力効果
        
        // ライフ減少
        particleData.life -= 16; // 60FPS想定
        particleData.alpha = particleData.life / particleData.maxLife;
        
        // スプライト更新（nullチェック強化）
        if (particle.transform && !particle.destroyed) {
          particle.x = particleData.x;
          particle.y = particleData.y;
          particle.alpha = particleData.alpha;
          
          // サイズ変化（爆発系）
          if (particleData.type === 'explosion' && particle.scale && particle.scale.set) {
            const scale = 1 + (1 - particleData.alpha) * 0.5;
            particle.scale.set(scale);
          }
        }
        
        // 削除判定
        if (particleData.life <= 0) {
          try {
            if (particle.parent) {
              particle.parent.removeChild(particle);
            }
            if (typeof particle.destroy === 'function') {
              particle.destroy();
            }
          } catch (destroyError) {
            devLog.debug('⚠️ パーティクル削除エラー:', destroyError);
          }
          this.particles.delete(id);
          this.particleData.delete(id);
        }
      } catch (error) {
        // エラー時は安全にパーティクルを削除
        devLog.debug('⚠️ パーティクル更新エラー:', error);
        try {
          if (particle && !particle.destroyed) {
            if (particle.parent) {
              particle.parent.removeChild(particle);
            }
            if (typeof particle.destroy === 'function') {
              particle.destroy();
            }
          }
        } catch (cleanupError) {
          devLog.debug('⚠️ パーティクルクリーンアップエラー:', cleanupError);
        }
        this.particles.delete(id);
        this.particleData.delete(id);
      }
    }
  }

  // ダメージ数値更新
  private updateDamageNumbers(): void {
    if (this.isDestroyed) return;
    
    for (const [id, damageNumberData] of this.damageData.entries()) {
      const damageText = this.damageNumbers.get(id);
      if (!damageText || damageText.destroyed) {
        // 削除されたテキストの参照をクリーンアップ
        this.damageNumbers.delete(id);
        this.damageData.delete(id);
        continue;
      }
      
      try {
        // 上昇アニメーション
        const elapsedTime = 1500 - damageNumberData.life;
        damageNumberData.life -= 16; // 60FPS想定
        
        // スプライト更新（nullチェック強化）
        if (damageText.transform && !damageText.destroyed) {
          // ゆっくり上に移動
          damageText.y = damageNumberData.startY + damageNumberData.velocity * (elapsedTime / 16);
          
          // フェードアウト（最初の500msは不透明、その後フェードアウト）
          if (elapsedTime < 500) {
            damageText.alpha = 1;
          } else {
            damageText.alpha = (damageNumberData.life - 0) / (damageNumberData.maxLife - 500);
          }
          
          // 少しだけ拡大
          const scaleProgress = Math.min(elapsedTime / 1000, 1);
          damageText.scale.set(1 + scaleProgress * 0.3);
        }
        
        // 削除判定
        if (damageNumberData.life <= 0) {
          try {
            if (damageText.parent) {
              damageText.parent.removeChild(damageText);
            }
            if (typeof damageText.destroy === 'function') {
              damageText.destroy();
            }
          } catch (destroyError) {
            devLog.debug('⚠️ ダメージ数値削除エラー:', destroyError);
          }
          this.damageNumbers.delete(id);
          this.damageData.delete(id);
        }
      } catch (error) {
        // エラー時は安全にテキストを削除
        devLog.debug('⚠️ ダメージ数値更新エラー:', error);
        try {
          if (damageText && !damageText.destroyed) {
            if (damageText.parent) {
              damageText.parent.removeChild(damageText);
            }
            if (typeof damageText.destroy === 'function') {
              damageText.destroy();
            }
          }
        } catch (cleanupError) {
          devLog.debug('⚠️ ダメージ数値クリーンアップエラー:', cleanupError);
        }
        this.damageNumbers.delete(id);
        this.damageData.delete(id);
      }
    }
  }

  // サイズ変更（中央配置）
  resize(width: number, height: number): void {
    if (!this.app || !this.app.renderer || this.isDestroyed) return;
    
    this.app.renderer.resize(width, height);
    
<<<<<<< HEAD
    try {
      this.app.renderer.resize(width, height);
      
      // マルチモンスターの位置を更新
      for (const [id, monsterData] of this.monsterSprites) {
        monsterData.visualState.x = this.getPositionX(monsterData.position);
        monsterData.visualState.y = height / 2 - 20;
        this.updateMonsterSpriteData(monsterData);
      }
      
      // 互換性のための単体モンスター位置更新
      this.monsterVisualState.x = width / 2;
      this.monsterVisualState.y = height / 2 - 50; // 修正: -20 から -50 に変更
      
      // スプライトを更新
      this.updateMonsterSprite();
=======
    for (const [id, monsterData] of this.monsterSprites) {
      monsterData.visualState.x = this.getPositionX(monsterData.position);
      monsterData.visualState.y = height / 2;
>>>>>>> 7df17728
      
      // ▼▼▼ 変更点 ▼▼▼
      // サイズも再計算
      const spriteSize = height * 0.7;
      monsterData.sprite.width = spriteSize;
      monsterData.sprite.height = spriteSize;
      // ▲▲▲ ここまで ▲▲▲

      this.updateMonsterSpriteData(monsterData);
    }
    
    devLog.debug('✅ ファンタジーPIXIリサイズ完了:', { width, height });
  }

  // Canvas要素取得
  getCanvas(): HTMLCanvasElement {
    return this.app.view as HTMLCanvasElement;
  }

  // 破棄
  destroy(): void {
    this.isDestroyed = true;
    
    if (this.animationFrameId) {
      cancelAnimationFrame(this.animationFrameId);
      this.animationFrameId = null;
    }
    
    // マルチモンスターのクリーンアップ
    this.monsterSprites.forEach(data => data.sprite.destroy());
    this.monsterSprites.clear();
    
    // パーティクルとエフェクトの安全な削除
    try {
      this.particles.forEach((particle, id) => {
        try {
          if (particle && typeof particle.destroy === 'function' && !particle.destroyed) {
            if (particle.parent) {
              particle.parent.removeChild(particle);
            }
            particle.destroy();
          }
        } catch (error) {
          devLog.debug(`⚠️ パーティクル削除エラー ${id}:`, error);
        }
      });
      this.particles.clear();
      this.particleData.clear();
      
      this.magicCircles.forEach((circle, id) => {
        try {
          if (circle && typeof circle.destroy === 'function' && !circle.destroyed) {
            if (circle.parent) {
              circle.parent.removeChild(circle);
            }
            circle.destroy();
          }
        } catch (error) {
          devLog.debug(`⚠️ 魔法陣削除エラー ${id}:`, error);
        }
      });
      this.magicCircles.clear();
      this.magicCircleData.clear();
      
      this.damageNumbers.forEach((text, id) => {
        try {
          if (text && typeof text.destroy === 'function' && !text.destroyed) {
            if (text.parent) {
              text.parent.removeChild(text);
            }
            text.destroy();
          }
        } catch (error) {
          devLog.debug(`⚠️ ダメージ数値削除エラー ${id}:`, error);
        }
      });
      this.damageNumbers.clear();
      this.damageData.clear();
    } catch (error) {
      devLog.debug('⚠️ エフェクト削除エラー:', error);
    }
    
    // テクスチャクリーンアップ
    try {
      this.imageTextures.forEach((texture: PIXI.Texture) => {
        try {
          if (texture && typeof texture.destroy === 'function' && !texture.destroyed) {
            texture.destroy(true);
          }
        } catch (error) {
          devLog.debug('⚠️ 画像テクスチャ削除エラー:', error);
        }
      });
      this.imageTextures.clear();
    } catch (error) {
      devLog.debug('⚠️ テクスチャクリーンアップエラー:', error);
    }
    
    // PIXIアプリケーションの破棄
    if (this.app) {
      try {
        this.app.destroy(true, { children: true });
      } catch (error) {
        devLog.debug('⚠️ PIXI破棄エラー:', error);
      }
    }
    
    devLog.debug('🗑️ FantasyPIXI破棄完了');
  }

  // 状態機械: モンスターの状態を安全に遷移させる
  private setMonsterState(newState: MonsterState): void {
    if (this.monsterGameState.state === newState) return;

    devLog.debug(`👾 Monster state changed: ${this.monsterGameState.state} -> ${newState}`, {
      previousState: this.monsterGameState.state,
      newState: newState,
      hitCount: this.monsterGameState.hitCount,
      isDestroyed: this.isDestroyed
    });
    
    this.monsterGameState.state = newState;

    // 新しい状態に応じた処理をトリガー
    if (newState === 'FADING_OUT') {
      devLog.debug('💀 モンスター消滅アニメーション開始');
      this.startMonsterFadeOut();
    } else if (newState === 'GONE') {
      devLog.debug('💀 モンスター完全消滅、親コンポーネントに通知', {
        hasCallback: !!this.onDefeated,
        isDestroyed: this.isDestroyed
      });

      // ▼▼▼ 追加 ▼▼▼
      // 完全に消えたら、スプライトを安全に非表示にする
      if (this.monsterSprite && !this.monsterSprite.destroyed) {
        this.monsterSprite.visible = false;
      }
      // ▲▲▲ ここまで ▲▲▲

      // 親コンポーネントに通知
      // isDestroyedフラグをチェックして、インスタンス破棄後のコールバック呼び出しを防ぐ
      if (!this.isDestroyed) {
        this.onDefeated?.();
      } 
    }
  }
}

// ===== Reactコンポーネント =====

export const FantasyPIXIRenderer: React.FC<FantasyPIXIRendererProps> = ({
  width,
  height,
  monsterIcon,
  isMonsterAttacking,
  enemyGauge,
  onReady,
  onMonsterDefeated,
  onShowMagicName,
  className,
  activeMonsters
}) => {
  const containerRef = useRef<HTMLDivElement>(null);
  const [pixiInstance, setPixiInstance] = useState<FantasyPIXIInstance | null>(null);

  // PIXI初期化
  useEffect(() => {
    if (!containerRef.current) return;

    const instance = new FantasyPIXIInstance(width, height, onMonsterDefeated, onShowMagicName);
    containerRef.current.appendChild(instance.getCanvas());
    
    setPixiInstance(instance);
    onReady?.(instance);

    return () => {
      instance.destroy();
    };
  }, [width, height, onReady, onMonsterDefeated, onShowMagicName]);

  // モンスターアイコン変更（状態機械による安全な生成）
  useEffect(() => {
    if (pixiInstance) {
      // マルチモンスター対応がある場合はそちらを優先
      if (activeMonsters && activeMonsters.length > 0) {
        pixiInstance.updateActiveMonsters(activeMonsters);
      } else {
        // 互換性のため従来の単体モンスター表示
        // 状態機械のガード処理により、適切なタイミングでのみモンスターが生成される
        pixiInstance.createMonsterSprite(monsterIcon);
      }
    }
  }, [pixiInstance, monsterIcon, activeMonsters]);

  // 攻撃状態更新
  useEffect(() => {
    if (pixiInstance) {
      pixiInstance.updateMonsterAttacking(isMonsterAttacking);
    }
  }, [pixiInstance, isMonsterAttacking]);

  // サイズ変更
  useEffect(() => {
    if (pixiInstance) {
      pixiInstance.resize(width, height);
    }
  }, [pixiInstance, width, height]);

  return (
    <div
      ref={containerRef}
      className={cn("relative", className)}
      style={{ width, height }}
    />
  );
};

export default FantasyPIXIRenderer; <|MERGE_RESOLUTION|>--- conflicted
+++ resolved
@@ -397,13 +397,10 @@
         
         const visualState: MonsterVisualState = {
           x: this.getPositionX(monster.position),
-<<<<<<< HEAD
           y: this.app.renderer.height / 2 - 50, // 修正: -20 から -50 に変更して少し上に配置
           scale,
-=======
-          y: this.app.renderer.height / 2, // Y座標を中央に
-          scale: 1.0,
->>>>>>> 7df17728
+
+
           rotation: 0,
           tint: 0xFFFFFF,
           alpha: 1.0,
@@ -472,15 +469,10 @@
       
       const sprite = new PIXI.Sprite(texture);
 
-<<<<<<< HEAD
       // ★★★ 修正点(3): モンスター画像のサイズをレスポンシブ化 ★★★
       // 動的にサイズを決定
       const spriteSize = this.app.renderer.height * 0.15; // 修正: 0.7 から 0.15 に変更（高さの15%）
-=======
-      // ▼▼▼ 変更点 ▼▼▼
-      // 描画領域の高さに基づいて動的にサイズを決定
-      const spriteSize = this.app.renderer.height * 0.7;
->>>>>>> 7df17728
+
       sprite.width = spriteSize;
       sprite.height = spriteSize;
       sprite.anchor.set(0.5);
@@ -552,7 +544,6 @@
       return;
     }
     
-<<<<<<< HEAD
     const { visualState, gameState } = monsterData;
     
     devLog.debug('⚔️ モンスター攻撃成功:', { 
@@ -595,47 +586,7 @@
     setTimeout(() => {
       if (!this.isDestroyed) {
         gameState.isHit = false;
-=======
-    try {
-      // 魔法タイプをローテーション
-      const magicTypes = Object.keys(MAGIC_TYPES);
-      const currentIndex = magicTypes.indexOf(this.currentMagicType);
-      this.currentMagicType = magicTypes[(currentIndex + 1) % magicTypes.length];
-      const magic = MAGIC_TYPES[this.currentMagicType];
-
-      // 魔法名表示
-      const magicName = isSpecial ? magic.tier2Name : magic.name;
-      const magicColor = isSpecial ? magic.tier2Color : magic.color;
-      
-      // HTMLでの表示のためコールバックを呼び出す
-      if (this.onShowMagicName) {
-        this.onShowMagicName(magicName, isSpecial);
-      }
-
-      monsterData.gameState.isHit = true;
-      monsterData.gameState.hitColor = magicColor;
-
-      // よろめきエフェクト
-      monsterData.gameState.staggerOffset = {
-        x: (Math.random() - 0.5) * 20,
-        y: (Math.random() - 0.5) * 10
-      };
-
-      // ダメージ数値を表示（モンスターの位置に）
-      this.createDamageNumberAt(damageDealt, magicColor, monsterData.visualState.x, monsterData.visualState.y - 50);
-
-      // エフェクトをモンスターの位置に作成
-      this.createImageMagicEffectAt(magic.svg, magicColor, isSpecial, monsterData.visualState.x, monsterData.visualState.y);
-      this.createMagicParticlesAt(magic, isSpecial, monsterData.visualState.x, monsterData.visualState.y);
-
-      // 状態を更新
-      monsterData.gameState.hitCount++;
-
-      if (defeated) {
-        monsterData.gameState.state = 'FADING_OUT';
-        monsterData.gameState.isFadingOut = true;
-        this.createExplosionEffect(monsterData.visualState.x, monsterData.visualState.y);
->>>>>>> 7df17728
+
       }
     }, 300);
     
@@ -1358,7 +1309,6 @@
     if (this.isDestroyed) return;
     
     try {
-<<<<<<< HEAD
       // マルチモンスター対応
       if (this.monsterSprites.size > 0) {
         // 各モンスターのアニメーションを更新
@@ -1405,28 +1355,16 @@
           this.monsterVisualState.x = (this.app.screen.width / 2) + this.monsterGameState.staggerOffset.x;
           this.monsterVisualState.y = (this.app.screen.height / 2 - 50) + this.monsterGameState.staggerOffset.y; // 修正: -20 から -50 に変更
         }
-=======
-      // ▼▼▼ 変更点 ▼▼▼
-      // 常に monsterSprites マップをループ処理する
-      for (const [id, monsterData] of this.monsterSprites) {
-        const { visualState, gameState, sprite } = monsterData;
->>>>>>> 7df17728
+
         
         // よろけ効果の減衰
         gameState.staggerOffset.x *= 0.9;
         gameState.staggerOffset.y *= 0.9;
         
-<<<<<<< HEAD
         // アイドル時の軽い浮遊効果
         if (this.monsterGameState.state === 'IDLE' && !this.monsterGameState.isAttacking) {
           this.monsterVisualState.y = (this.app.screen.height / 2 - 50) + Math.sin(Date.now() * 0.002) * 8; // 修正: -20 から -50 に変更
-=======
-        // アイドル時の軽い浮遊効果（上下動）
-        if (gameState.state === 'IDLE' && !gameState.isAttacking) {
-          // IDをシードにして各モンスターの動きを非同期にする
-          const baseY = this.app.screen.height / 2;
-          visualState.y = baseY + Math.sin(Date.now() * 0.002 + id.charCodeAt(0)) * 6;
->>>>>>> 7df17728
+
         }
         
         // フェードアウト処理
@@ -1669,7 +1607,6 @@
     
     this.app.renderer.resize(width, height);
     
-<<<<<<< HEAD
     try {
       this.app.renderer.resize(width, height);
       
@@ -1686,11 +1623,7 @@
       
       // スプライトを更新
       this.updateMonsterSprite();
-=======
-    for (const [id, monsterData] of this.monsterSprites) {
-      monsterData.visualState.x = this.getPositionX(monsterData.position);
-      monsterData.visualState.y = height / 2;
->>>>>>> 7df17728
+
       
       // ▼▼▼ 変更点 ▼▼▼
       // サイズも再計算
