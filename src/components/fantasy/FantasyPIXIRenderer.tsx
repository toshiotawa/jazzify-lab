--- conflicted
+++ resolved
@@ -437,12 +437,10 @@
           x: (Math.random() - 0.5) * 30,
           y: (Math.random() - 0.5) * 15
         };
-<<<<<<< HEAD
       } else {
         // 5発目はよろめかない
         this.monsterGameState.staggerOffset = { x: 0, y: 0 };
-=======
->>>>>>> 268c566c
+
       }
       
       const damage = Math.floor(Math.random() * (magic.damageRange[1] - magic.damageRange[0] + 1)) + magic.damageRange[0];
@@ -469,7 +467,6 @@
         this.setMonsterState('HITTING');
       }
       
-<<<<<<< HEAD
       // 5発目でない場合のみ、よろめきリセットのタイマーを設定
       if (this.monsterGameState.hitCount < 5) {
         setTimeout(() => {
@@ -486,13 +483,7 @@
         damage, 
         hitCount: this.monsterGameState.hitCount, 
         enemyHp: this.monsterGameState.health 
-=======
-      devLog.debug('✨ 攻撃成功:', {
-        damage,
-        remainingHealth: this.monsterGameState.health,
-        hitCount: this.monsterGameState.hitCount,
-        magicType: this.currentMagicType
->>>>>>> 268c566c
+
       });
       
     } catch (error) {
@@ -824,7 +815,6 @@
     if (this.isDestroyed) return;
     
     try {
-<<<<<<< HEAD
       // フェードアウト中は位置を固定
       if (!this.monsterGameState.isFadingOut) {
         // よろけ効果の適用（ビジュアル状態を更新）
@@ -840,40 +830,7 @@
       // アイドル時の軽い浮遊効果（フェードアウト中は無効）
       if (!this.monsterGameState.isAttacking && !this.monsterGameState.isHit && !this.monsterGameState.isFadingOut) {
         this.monsterVisualState.y += Math.sin(Date.now() * 0.002) * 0.5;
-=======
-      // 状態に基づいたアニメーション処理
-      switch (this.monsterGameState.state) {
-        case 'IDLE':
-          // アイドル時の軽い浮遊効果
-          if (!this.monsterGameState.isAttacking && !this.monsterGameState.isHit) {
-            this.monsterVisualState.y += Math.sin(Date.now() * 0.002) * 0.5;
-          }
-          break;
-          
-        case 'HITTING':
-          // 被弾時のエフェクト
-          this.monsterVisualState.tint = this.monsterGameState.hitColor;
-          // 3秒後にIDLEに戻る
-          setTimeout(() => {
-            if (!this.isDestroyed && this.monsterGameState.state === 'HITTING') {
-              this.monsterGameState.isHit = false;
-              this.setMonsterState('IDLE');
-            }
-          }, 300);
-          break;
-          
-        case 'DEFEATED':
-          // 撃破時の処理（FADING_OUTに遷移するため、ここでは何もしない）
-          break;
-          
-        case 'FADING_OUT':
-          // 消滅中の処理（startMonsterFadeOutで処理される）
-          break;
-          
-        case 'GONE':
-          // 完全消滅状態（何もしない）
-          break;
->>>>>>> 268c566c
+
       }
       
       // よろけ効果の減衰（フェードアウト中は無効）
