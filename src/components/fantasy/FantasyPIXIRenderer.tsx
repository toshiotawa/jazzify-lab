/**
 * ファンタジーモード専用PIXI描画コンポーネント
 * SVGベースの敵キャラとエフェクトを統合管理
 */

import React, { useEffect, useRef, useCallback, useState } from 'react';
import * as PIXI from 'pixi.js';
import { cn } from '@/utils/cn';
import { devLog } from '@/utils/logger';

// ===== 型定義 =====

// 状態機械の型定義
type MonsterState = 'IDLE' | 'HITTING' | 'DEFEATED' | 'FADING_OUT' | 'GONE';

interface FantasyPIXIRendererProps {
  width: number;
  height: number;
  monsterIcon: string;
  isMonsterAttacking: boolean;
  enemyGauge: number;
  onReady?: (instance: FantasyPIXIInstance) => void;
  onMonsterDefeated?: () => void; // 状態機械用コールバック
  className?: string;
}

// モンスターのビジュアル状態を不変に管理
interface MonsterVisualState {
  x: number;
  y: number;
  scale: number;
  rotation: number;
  tint: number;
  alpha: number;
  visible: boolean;
}

interface MonsterGameState {
  health: number;
  maxHealth: number;
  isAttacking: boolean;
  isHit: boolean;
  hitColor: number;
  originalColor: number;
  staggerOffset: { x: number; y: number };
  hitCount: number;
  state: MonsterState; // 状態機械の状態
}

interface ParticleData {
  id: string;
  x: number;
  y: number;
  vx: number;
  vy: number;
  life: number;
  maxLife: number;
  size: number;
  color: number;
  alpha: number;
  type: 'fire' | 'ice' | 'lightning' | 'magic' | 'damage' | 'explosion' | 'sparkle';
}

interface DamageNumber {
  id: string;
  x: number;
  y: number;
  value: number;
  life: number;
  maxLife: number;
  color: number;
}

interface MagicType {
  name: string;
  color: number;
  particleColor: number;
  effectTexture: string;
  damageRange: [number, number];
  particleCount: number;
}

interface MagicCircle {
  id: string;
  x: number;
  y: number;
  radius: number;
  rotation: number;
  alpha: number;
  life: number;
  maxLife: number;
  color: number;
  type: 'success' | 'failure';
}

// ===== 魔法タイプ定義 =====
const MAGIC_TYPES: Record<string, MagicType> = {
  fire: {
    name: 'ファイアーボール',
    color: 0xFF4500,
    particleColor: 0xFF6B35,
    effectTexture: '🔥',
    damageRange: [15, 30],
    particleCount: 20
  },
  ice: {
    name: 'アイスストーム',
    color: 0x87CEEB,
    particleColor: 0xB0E0E6,
    effectTexture: '❄️',
    damageRange: [12, 25],
    particleCount: 25
  },
  lightning: {
    name: 'サンダーボルト',
    color: 0xFFD700,
    particleColor: 0xFFF700,
    effectTexture: '⚡',
    damageRange: [20, 35],
    particleCount: 15
  }
};

// ===== モンスターシンボルマッピング（フラットデザイン） =====
const MONSTER_EMOJI: Record<string, string> = {
  'vampire': '☠', // 頭蓋骨（バンパイア）
  'monster': '🕷', // 蜘蛛（モンスター）
  'reaper': '🎩', // シルクハット（死神）
  'kraken': '👁', // 目玉（クラーケン）
  'werewolf': '🐦', // 鳥（人狼）
  'demon': '🔥'  // 火（悪魔）
};

// ===== PIXI インスタンスクラス =====
export class FantasyPIXIInstance {
  private app: PIXI.Application;
  private monsterContainer: PIXI.Container;
  private particleContainer: PIXI.Container;
  private effectContainer: PIXI.Container;
  private uiContainer: PIXI.Container;
  private backgroundContainer: PIXI.Container;
  
  // モンスタースプライトは常に存在する（表示/非表示で制御）
  private monsterSprite: PIXI.Sprite;
  private monsterVisualState: MonsterVisualState;
  private monsterGameState: MonsterGameState;
  private particles: Map<string, PIXI.Graphics> = new Map();
  private particleData: Map<string, ParticleData> = new Map();
  private magicCircles: Map<string, PIXI.Graphics> = new Map();
  private magicCircleData: Map<string, MagicCircle> = new Map();
  private damageNumbers: Map<string, PIXI.Text> = new Map();
  private damageData: Map<string, DamageNumber> = new Map();
  private magicNameText: PIXI.Text | null = null;
  private chordNameText: PIXI.Text | null = null;
  
  private currentMagicType: string = 'fire';
  private emojiTextures: Map<string, PIXI.Texture> = new Map();
  
  private isDestroyed: boolean = false;
  private animationFrameId: number | null = null;
  
<<<<<<< HEAD
  // 画面揺れ関連のプロパティ
  private screenShakeState: {
    isActive: boolean;
    intensity: number;
    duration: number;
    elapsed: number;
    originalX: number;
    originalY: number;
  } = {
    isActive: false,
    intensity: 0,
    duration: 0,
    elapsed: 0,
    originalX: 0,
    originalY: 0
  };
=======
  // 状態機械用コールバック
  private onDefeated?: () => void;
>>>>>>> e9f855ca

  constructor(width: number, height: number, onDefeated?: () => void) {
    this.onDefeated = onDefeated;
    
    // PIXI アプリケーション初期化
    this.app = new PIXI.Application({
      width,
      height,
      backgroundColor: 0x000000,
      backgroundAlpha: 0,
      antialias: true,
      resolution: window.devicePixelRatio || 1,
      autoDensity: true
    });

    // コンテナ初期化
    this.backgroundContainer = new PIXI.Container();
    this.monsterContainer = new PIXI.Container();
    this.particleContainer = new PIXI.Container();
    this.effectContainer = new PIXI.Container();
    this.uiContainer = new PIXI.Container();
    
    // z-indexの設定（背景→モンスター→パーティクル→エフェクト→UI）
    this.app.stage.addChild(this.backgroundContainer);
    this.app.stage.addChild(this.monsterContainer);
    this.app.stage.addChild(this.particleContainer);
    this.app.stage.addChild(this.effectContainer);
    this.app.stage.addChild(this.uiContainer);
    
    // モンスターのビジュアル状態初期化（画面真ん中に配置）
    this.monsterVisualState = {
      x: width / 2,
      y: height / 2 - 20,
      scale: 1.0,
      rotation: 0,
      tint: 0xFFFFFF,
      alpha: 1.0,
      visible: false // 初期状態では非表示
    };
    
    // モンスターのゲーム状態初期化
    this.monsterGameState = {
      health: 5,
      maxHealth: 5,
      isAttacking: false,
      isHit: false,
      hitColor: 0xFF6B6B,
      originalColor: 0xFFFFFF,
      staggerOffset: { x: 0, y: 0 },
      hitCount: 0,
      // ▼▼▼ 修正点 ▼▼▼
      // 初期状態を「存在しない(GONE)」にして、最初のモンスターが生成できるようにする
      state: 'GONE' as MonsterState
    };
    
    // デフォルトのモンスタースプライトを作成（初期は透明な正方形）
    const defaultTexture = PIXI.Texture.WHITE;
    this.monsterSprite = new PIXI.Sprite(defaultTexture);
    this.monsterSprite.width = 128;
    this.monsterSprite.height = 128;
    this.monsterSprite.anchor.set(0.5);
    this.monsterSprite.visible = false; // 初期は非表示
    this.monsterSprite.interactive = true;
    this.monsterSprite.cursor = 'pointer';
    this.monsterContainer.addChild(this.monsterSprite);
    
    // 絵文字テクスチャの事前読み込み
    this.loadEmojiTextures();
    
    // アニメーションループ開始
    this.startAnimationLoop();
    
    devLog.debug('✅ ファンタジーPIXI初期化完了（状態機械対応）');
  }

  // 絵文字テクスチャの読み込み
  private async loadEmojiTextures(): Promise<void> {
    try {
      for (const [monsterKey, emoji] of Object.entries(MONSTER_EMOJI)) {
        // 絵文字をCanvasに描画してテクスチャを作成
        const canvas = document.createElement('canvas');
        const ctx = canvas.getContext('2d');
        if (!ctx) continue;
        
        canvas.width = 128;
        canvas.height = 128;
        
        // 背景を透明に
        ctx.clearRect(0, 0, 128, 128);
        
        // 絵文字を中央に描画（モノクロ色合い）
        ctx.font = '80px Arial';
        ctx.textAlign = 'center';
        ctx.textBaseline = 'middle';
        ctx.fillStyle = '#666666'; // モノクロ色合い
        ctx.fillText(emoji, 64, 64);
        
        // PIXIテクスチャに変換
        const baseTexture = new PIXI.BaseTexture(canvas);
        const texture = new PIXI.Texture(baseTexture);
        
        this.emojiTextures.set(monsterKey, texture);
        devLog.debug(`✅ 絵文字テクスチャ作成完了: ${monsterKey} (${emoji})`);
      }
    } catch (error) {
      devLog.debug('❌ 絵文字テクスチャ作成エラー:', error);
      // フォールバック用の空テクスチャを作成
      this.createFallbackTextures();
    }
  }

  // フォールバック用テクスチャ作成
  private createFallbackTextures(): void {
    const graphics = new PIXI.Graphics();
    graphics.beginFill(0xDDDDDD);
    graphics.drawCircle(0, 0, 50);
    graphics.endFill();
    
    const fallbackTexture = this.app.renderer.generateTexture(graphics);
    
    Object.keys(MONSTER_EMOJI).forEach(key => {
      this.emojiTextures.set(key, fallbackTexture);
    });
  }

  // ▼▼▼ モンスタースプライト作成（SVGベース）を修正 ▼▼▼
  async createMonsterSprite(icon: string): Promise<void> {
    // 状態ガード: 前のモンスターが完全に消えるまで生成しない
    if (this.monsterGameState.state !== 'GONE' && this.monsterGameState.state !== undefined) {
      // undefinedは初回生成時のみ許容
      devLog.debug('⚠️ モンスター生成スキップ: 前のモンスターがまだ存在中', {
        currentState: this.monsterGameState.state
      });
      return; 
    }
    
    if (this.isDestroyed) return;
    
    try {
      devLog.debug('👾 モンスタースプライト作成開始:', { icon });
      
      // 既存のテクスチャをクリア
      if (this.monsterSprite.texture && this.monsterSprite.texture !== PIXI.Texture.WHITE) {
        this.monsterSprite.texture.destroy(true);
      }
      
      // 絵文字テクスチャを取得
      const texture = this.emojiTextures.get(icon);
      
      if (texture) {
        this.monsterSprite.texture = texture;
        devLog.debug('✅ 絵文字テクスチャ適用:', { icon });
      } else {
        devLog.debug('⚠️ 絵文字テクスチャが見つからない、フォールバック作成:', { icon });
        this.createFallbackMonster();
      }
      
      // ビジュアル状態をリセット
      this.monsterVisualState = {
        ...this.monsterVisualState,
        alpha: 1.0,
        visible: true,
        tint: 0xFFFFFF,
        scale: 1.0
      };
      
      // ゲーム状態をリセット
      this.monsterGameState.hitCount = 0;
      this.monsterGameState.health = this.monsterGameState.maxHealth;
      this.setMonsterState('IDLE');
      
      this.updateMonsterSprite();
      
      devLog.debug('✅ モンスタースプライト作成完了:', { icon });
      
    } catch (error) {
      devLog.debug('❌ モンスタースプライト作成エラー:', error);
      this.createFallbackMonster();
    }
  }

  // フォールバック用モンスター作成
  private createFallbackMonster(): void {
    if (this.isDestroyed) return;
    
    try {
      // グラフィックスからテクスチャを生成
      const graphics = new PIXI.Graphics();
      graphics.beginFill(0xDDDDDD);
      graphics.drawCircle(64, 64, 64);
      graphics.endFill();
      
      // 絵文字テキスト
      const text = new PIXI.Text('👻', { fontSize: 48, fill: 0xFFFFFF });
      text.anchor.set(0.5);
      text.position.set(64, 64);
      graphics.addChild(text);
      
      // グラフィックスからテクスチャを作成
      const texture = this.app.renderer.generateTexture(graphics);
      graphics.destroy();
      
      // 既存のスプライトのテクスチャを更新
      this.monsterSprite.texture = texture;
      
      // ビジュアル状態をリセット
      this.monsterVisualState = {
        ...this.monsterVisualState,
        alpha: 1.0,
        visible: true,
        tint: 0xFFFFFF,
        scale: 1.0
      };
      
      // スプライトの属性を更新
      this.updateMonsterSprite();
      
      devLog.debug('✅ フォールバックモンスター作成完了');
    } catch (error) {
      devLog.debug('❌ フォールバックモンスター作成エラー:', error);
    }
  }

  // モンスタースプライトの属性を安全に更新
  private updateMonsterSprite(): void {
    // 追加の安全チェックを実装
    if (
      this.isDestroyed ||
      !this.monsterSprite ||
      this.monsterSprite.destroyed ||
      // transform が null になると PIXI 内部で x 代入時にエラーになるため
      !(this.monsterSprite as any).transform
    ) {
      return; // 破棄済みまたは異常状態の場合は更新しない
    }
    
    // ビジュアル状態を適用
    this.monsterSprite.x = this.monsterVisualState.x;
    this.monsterSprite.y = this.monsterVisualState.y;
    this.monsterSprite.scale.set(this.monsterVisualState.scale);
    this.monsterSprite.rotation = this.monsterVisualState.rotation;
    this.monsterSprite.tint = this.monsterVisualState.tint;
    this.monsterSprite.alpha = this.monsterVisualState.alpha;
    this.monsterSprite.visible = this.monsterVisualState.visible;
  }

  // ▼▼▼ 攻撃成功エフェクトを修正 ▼▼▼
  triggerAttackSuccess(chordName?: string): void {
    // 状態ガード: 消滅中または完全消滅中は何もしない
    if (this.isDestroyed || this.monsterGameState.state === 'FADING_OUT' || this.monsterGameState.state === 'GONE') {
      return;
    }
    
    try {
      // 魔法タイプをローテーション
      const magicTypes = Object.keys(MAGIC_TYPES);
      const currentIndex = magicTypes.indexOf(this.currentMagicType);
      this.currentMagicType = magicTypes[(currentIndex + 1) % magicTypes.length];
      const magic = MAGIC_TYPES[this.currentMagicType];
      
      this.showMagicName(magic.name);
      
      // コード名とチェックマークを表示（引数で渡された場合）
      if (chordName) {
        this.showChordWithCheckmark(chordName);
      }
      
      this.monsterGameState.isHit = true;
      this.monsterGameState.hitColor = magic.color;
      
      // 5発目の場合はよろめきエフェクトを無効化
      if (this.monsterGameState.hitCount < 4) {
        this.monsterGameState.staggerOffset = {
          x: (Math.random() - 0.5) * 30,
          y: (Math.random() - 0.5) * 15
        };
      } else {
        // 5発目はよろめかない
        this.monsterGameState.staggerOffset = { x: 0, y: 0 };

      }
      
      const damage = Math.floor(Math.random() * (magic.damageRange[1] - magic.damageRange[0] + 1)) + magic.damageRange[0];
      this.createDamageNumber(damage, magic.color);
      
      this.createMagicParticles(magic);
      this.createExplosionEffect(this.monsterVisualState.x, this.monsterVisualState.y);
      
      this.monsterGameState.hitCount++;
      this.monsterGameState.health = Math.max(0, this.monsterGameState.maxHealth - this.monsterGameState.hitCount);
      
      // 5発目の場合は画面揺れも軽減
      if (this.monsterGameState.hitCount < 5) {
        this.createScreenShake(5, 200);
      } else {
        this.createScreenShake(2, 100);
      }
      
      // 状態遷移: HPが0になったら撃破状態に
      if (this.monsterGameState.health <= 0) {
        this.setMonsterState('DEFEATED');
        this.setMonsterState('FADING_OUT');
      } else {
        this.setMonsterState('HITTING');
      }
      
      // 5発目でない場合のみ、よろめきリセットのタイマーを設定
      if (this.monsterGameState.hitCount < 5) {
        setTimeout(() => {
          this.monsterGameState.isHit = false;
          this.monsterGameState.staggerOffset = { x: 0, y: 0 };
        }, 300);
      } else {
        // 5発目は即座にリセット
        this.monsterGameState.isHit = false;
      }
      
      devLog.debug('⚔️ 攻撃成功:', { 
        magic: magic.name, 
        damage, 
        hitCount: this.monsterGameState.hitCount, 
        enemyHp: this.monsterGameState.health 

      });
      
    } catch (error) {
      devLog.debug('❌ 攻撃成功エフェクトエラー:', error);
    }
  }

  // 魔法陣エフェクト作成
  private createMagicCircle(x: number, y: number, type: 'success' | 'failure'): void {
    const id = `magic_circle_${Date.now()}`;
    const color = type === 'success' ? 0xFFD700 : 0xFF6B6B;
    
    const graphics = new PIXI.Graphics();
    graphics.x = x;
    graphics.y = y;
    
    this.effectContainer.addChild(graphics);
    this.magicCircles.set(id, graphics);
    this.magicCircleData.set(id, {
      id,
      x,
      y,
      radius: 0,
      rotation: 0,
      alpha: 1,
      life: 2000,
      maxLife: 2000,
      color,
      type
    });
  }

  // 爆発エフェクト作成
  private createExplosionEffect(x: number, y: number): void {
    if (this.isDestroyed) return;
    
    const particleCount = 30;
    
    for (let i = 0; i < particleCount; i++) {
      const id = `explosion_${Date.now()}_${i}`;
      const angle = (Math.PI * 2 * i) / particleCount + Math.random() * 0.5;
      const speed = 3 + Math.random() * 5;
      
      const particle = new PIXI.Graphics();
      const size = 2 + Math.random() * 6;
      const color = [0xFF6B35, 0xFFD700, 0xFF4757][Math.floor(Math.random() * 3)];
      
      particle.beginFill(color);
      particle.drawCircle(0, 0, size);
      particle.endFill();
      
      particle.x = x + (Math.random() - 0.5) * 20;
      particle.y = y + (Math.random() - 0.5) * 20;
      
      this.particleContainer.addChild(particle);
      this.particles.set(id, particle);
      this.particleData.set(id, {
        id,
        x: particle.x,
        y: particle.y,
        vx: Math.cos(angle) * speed,
        vy: Math.sin(angle) * speed,
        life: 1000,
        maxLife: 1000,
        size,
        color,
        alpha: 1,
        type: 'explosion'
      });
    }
  }

  // 画面震動エフェクト（setTimeout を使わない安全な実装）
  private createScreenShake(intensity: number, duration: number): void {
    if (this.isDestroyed) return;
    
    this.screenShakeState = {
      isActive: true,
      intensity,
      duration,
      elapsed: 0,
      originalX: this.app.stage.x,
      originalY: this.app.stage.y
    };
  }

  // 画面揺れの更新（アニメーションループから呼び出し）
  private updateScreenShake(): void {
    if (this.isDestroyed || !this.screenShakeState.isActive) return;
    
    this.screenShakeState.elapsed += 16; // 約60FPSで16ms刻み
    
    if (this.screenShakeState.elapsed >= this.screenShakeState.duration) {
      // 揺れ終了：元の位置に戻す
      this.app.stage.x = this.screenShakeState.originalX;
      this.app.stage.y = this.screenShakeState.originalY;
      this.screenShakeState.isActive = false;
      return;
    }
    
    // 揺れの強度を時間経過とともに減衰
    const progress = this.screenShakeState.elapsed / this.screenShakeState.duration;
    const currentIntensity = this.screenShakeState.intensity * (1 - progress);
    
    // ランダムなオフセットを適用
    this.app.stage.x = this.screenShakeState.originalX + (Math.random() - 0.5) * currentIntensity;
    this.app.stage.y = this.screenShakeState.originalY + (Math.random() - 0.5) * currentIntensity;
  }

  // ダメージ数値作成
  private createDamageNumber(damage: number, color: number): void {
    const id = `damage_${Date.now()}_${Math.random()}`;
    
    const damageText = new PIXI.Text(damage.toString(), {
      fontSize: 28,
      fill: color,
      fontWeight: 'bold',
      stroke: 0x000000,
      strokeThickness: 3
    });
    
    damageText.anchor.set(0.5);
    damageText.x = this.monsterVisualState.x + (Math.random() - 0.5) * 60;
    damageText.y = this.monsterVisualState.y - 80;
    
    this.uiContainer.addChild(damageText);
    this.damageNumbers.set(id, damageText);
    this.damageData.set(id, {
      id,
      x: damageText.x,
      y: damageText.y,
      value: damage,
      life: 2500,
      maxLife: 2500,
      color
    });
  }

  // 魔法名表示
  private showMagicName(magicName: string): void {
    // 既存のテキストを削除
    if (this.magicNameText) {
      this.effectContainer.removeChild(this.magicNameText);
      this.magicNameText = null;
    }
    
    // 新しい魔法名テキスト作成
    this.magicNameText = new PIXI.Text(magicName, {
      fontFamily: 'DotGothic16, "DotGothic16", Gothic16, Arial, sans-serif', // Pixel style font
      fontSize: 36,
      fontWeight: 'bold',
      fill: 0xFFFFFF,
      stroke: 0x000000,
      strokeThickness: 3,
      align: 'center'
    });
    
    // 位置設定（画面中央上部）
    this.magicNameText.x = this.app.screen.width / 2;
    this.magicNameText.y = 60;
    this.magicNameText.anchor.set(0.5);
    
    this.effectContainer.addChild(this.magicNameText);
    
    // 2.5秒後に削除
    setTimeout(() => {
      if (this.magicNameText && !this.isDestroyed) {
        this.effectContainer.removeChild(this.magicNameText);
        this.magicNameText = null;
      }
    }, 2500);
    
    devLog.debug('✨ 魔法名表示:', { magicName });
  }

  // コード名とチェックマーク表示
  private showChordWithCheckmark(chordName: string): void {
    // 既存のコードテキストを削除
    if (this.chordNameText) {
      this.effectContainer.removeChild(this.chordNameText);
      this.chordNameText = null;
    }
    
    // コード名とチェックマークのテキスト作成
    this.chordNameText = new PIXI.Text(`✓ ${chordName}`, {
      fontFamily: 'DotGothic16, "DotGothic16", Gothic16, Arial, sans-serif',
      fontSize: 48,
      fontWeight: 'bold',
      fill: 0x00FF00, // 緑色
      stroke: 0x000000,
      strokeThickness: 4,
      align: 'center'
    });
    
    // 位置設定（画面中央）
    this.chordNameText.x = this.app.screen.width / 2;
    this.chordNameText.y = this.app.screen.height / 2;
    this.chordNameText.anchor.set(0.5);
    
    // スケールアニメーション用の初期値
    this.chordNameText.scale.set(0.5);
    
    this.effectContainer.addChild(this.chordNameText);
    
    // スケールアップアニメーション
    const scaleUp = () => {
      if (this.chordNameText && !this.isDestroyed) {
        if (this.chordNameText.scale.x < 1.2) {
          this.chordNameText.scale.x += 0.05;
          this.chordNameText.scale.y += 0.05;
          requestAnimationFrame(scaleUp);
        } else {
          // スケールダウン
          const scaleDown = () => {
            if (this.chordNameText && !this.isDestroyed) {
              if (this.chordNameText.scale.x > 1.0) {
                this.chordNameText.scale.x -= 0.02;
                this.chordNameText.scale.y -= 0.02;
                requestAnimationFrame(scaleDown);
              }
            }
          };
          scaleDown();
        }
      }
    };
    scaleUp();
    
    // 3秒後に削除
    setTimeout(() => {
      if (this.chordNameText && !this.isDestroyed) {
        this.effectContainer.removeChild(this.chordNameText);
        this.chordNameText = null;
      }
    }, 3000);
    
    devLog.debug('✅ コード名表示:', { chordName });
  }

  // モンスターのフェードアウトアニメーション
  private startMonsterFadeOut(): void {
    if (this.isDestroyed) return;
    
    const fadeOut = () => {
      // 状態ガード: 消滅中でない場合は停止
      if (this.isDestroyed || this.monsterGameState.state !== 'FADING_OUT') return;
      
      // アルファ値を減少
      this.monsterVisualState.alpha -= 0.05;
      
      // スプライトを更新
      this.updateMonsterSprite();
      
      // フェードアウト完了判定
      if (this.monsterVisualState.alpha <= 0) {
        this.monsterVisualState.alpha = 0;
        this.monsterVisualState.visible = false;
        this.setMonsterState('GONE');
      } else {
        requestAnimationFrame(fadeOut);
      }
    };
    
    fadeOut();
  }

  // ▼▼▼ 修正点: 不要になったため関数ごと削除 ▼▼▼
  // private resetMonsterState(): void { ... }

  // 魔法パーティクル作成
  private createMagicParticles(magic: MagicType): void {
    for (let i = 0; i < magic.particleCount; i++) {
      const id = `particle_${Date.now()}_${i}`;
      const angle = (Math.PI * 2 * i) / magic.particleCount + Math.random() * 0.5;
      const speed = 2 + Math.random() * 4;
      
      const particle = new PIXI.Graphics();
      const size = 3 + Math.random() * 5;
      
      particle.beginFill(magic.particleColor);
      particle.drawCircle(0, 0, size);
      particle.endFill();
      
      particle.x = this.monsterVisualState.x;
      particle.y = this.monsterVisualState.y;
      
      this.particleContainer.addChild(particle);
      this.particles.set(id, particle);
      this.particleData.set(id, {
        id,
        x: particle.x,
        y: particle.y,
        vx: Math.cos(angle) * speed,
        vy: Math.sin(angle) * speed,
        life: 2000,
        maxLife: 2000,
        size,
        color: magic.particleColor,
        alpha: 1,
        type: magic.name.includes('ファイア') ? 'fire' : magic.name.includes('アイス') ? 'ice' : 'lightning'
      });
    }
  }

  // モンスター攻撃状態更新
  updateMonsterAttacking(isAttacking: boolean): void {
    this.monsterGameState.isAttacking = isAttacking;
    
    if (isAttacking) {
      this.monsterVisualState.tint = 0xFF6B6B;
      this.monsterVisualState.scale = 1.3;
      this.updateMonsterSprite();
      
      setTimeout(() => {
        if (!this.isDestroyed) {
          this.monsterVisualState.tint = 0xFFFFFF;
          this.monsterVisualState.scale = 1.0;
          this.updateMonsterSprite();
        }
      }, 600);
    }
  }

  // アニメーションループ
  private startAnimationLoop(): void {
    const animate = () => {
      if (this.isDestroyed) return;
      
      this.updateMonsterAnimation();
      this.updateParticles();
      this.updateMagicCircles();
      this.updateDamageNumbers();
      this.updateScreenShake(); // 画面揺れの更新を追加
      
      this.animationFrameId = requestAnimationFrame(animate);
    };
    
    animate();
  }

  // モンスターアニメーション更新
  private updateMonsterAnimation(): void {
    if (this.isDestroyed) return;
    
    try {
      // フェードアウト中は位置を固定
      if (!this.monsterGameState.isFadingOut) {
        // よろけ効果の適用（ビジュアル状態を更新）
        this.monsterVisualState.x = (this.app.screen.width / 2) + this.monsterGameState.staggerOffset.x;
        this.monsterVisualState.y = (this.app.screen.height / 2 - 20) + this.monsterGameState.staggerOffset.y;
      }
      
      // 色変化の適用
      this.monsterVisualState.tint = this.monsterGameState.isHit 
        ? this.monsterGameState.hitColor 
        : this.monsterGameState.originalColor;
      
      // アイドル時の軽い浮遊効果（フェードアウト中は無効）
      if (!this.monsterGameState.isAttacking && !this.monsterGameState.isHit && !this.monsterGameState.isFadingOut) {
        this.monsterVisualState.y += Math.sin(Date.now() * 0.002) * 0.5;

      }
      
      // よろけ効果の減衰（フェードアウト中は無効）
      if (!this.monsterGameState.isFadingOut) {
        this.monsterGameState.staggerOffset.x *= 0.9;
        this.monsterGameState.staggerOffset.y *= 0.9;
      }
      
      // フェードアウト処理
      if (this.monsterGameState.isFadingOut) {
        this.monsterVisualState.alpha -= 0.05;
        if (this.monsterVisualState.alpha <= 0) {
          this.monsterVisualState.alpha = 0;
          this.monsterVisualState.visible = false;
        }
      }
      
      // モンスタースプライトを更新
      this.updateMonsterSprite();
      
    } catch (error) {
      devLog.debug('⚠️ モンスターアニメーション更新エラー:', error);
    }
  }

  // 魔法陣アニメーション更新
  private updateMagicCircles(): void {
    if (this.isDestroyed) return;
    
    for (const [id, circleData] of this.magicCircleData.entries()) {
      const graphics = this.magicCircles.get(id);
      if (!graphics || graphics.destroyed) continue;
      
      try {
        const progress = 1 - (circleData.life / circleData.maxLife);
        circleData.radius = 120 * Math.sin(progress * Math.PI);
        circleData.rotation += 0.05;
        circleData.alpha = Math.sin(progress * Math.PI) * 0.9;
        circleData.life -= 16;
        
        // 魔法陣を描画（nullチェック強化）
        if (graphics.transform && !graphics.destroyed) {
          graphics.clear();
          graphics.lineStyle(4, circleData.color, circleData.alpha);
          graphics.drawCircle(0, 0, circleData.radius);
          graphics.lineStyle(2, circleData.color, circleData.alpha * 0.6);
          graphics.drawCircle(0, 0, circleData.radius * 0.7);
          graphics.rotation = circleData.rotation;
        }
        
        // 削除判定
        if (circleData.life <= 0) {
          if (graphics.parent) {
            this.effectContainer.removeChild(graphics);
          }
          graphics.destroy();
          this.magicCircles.delete(id);
          this.magicCircleData.delete(id);
        }
      } catch (error) {
        // エラー時は安全にグラフィックスを削除
        devLog.debug('⚠️ 魔法陣更新エラー:', error);
        this.magicCircles.delete(id);
        this.magicCircleData.delete(id);
      }
    }
  }

  // パーティクル更新
  private updateParticles(): void {
    if (this.isDestroyed) return;
    
    for (const [id, particleData] of this.particleData.entries()) {
      const particle = this.particles.get(id);
      if (!particle || particle.destroyed) continue;
      
      try {
        // 位置更新
        particleData.x += particleData.vx;
        particleData.y += particleData.vy;
        particleData.vy += 0.12; // 重力効果
        
        // ライフ減少
        particleData.life -= 16; // 60FPS想定
        particleData.alpha = particleData.life / particleData.maxLife;
        
        // スプライト更新（nullチェック強化）
        if (particle.transform && !particle.destroyed) {
          particle.x = particleData.x;
          particle.y = particleData.y;
          particle.alpha = particleData.alpha;
          
          // サイズ変化（爆発系）
          if (particleData.type === 'explosion') {
            const scale = 1 + (1 - particleData.alpha) * 0.5;
            particle.scale.set(scale);
          }
        }
        
        // 削除判定
        if (particleData.life <= 0) {
          if (particle.parent) {
            this.particleContainer.removeChild(particle);
          }
          particle.destroy();
          this.particles.delete(id);
          this.particleData.delete(id);
        }
      } catch (error) {
        // エラー時は安全にパーティクルを削除
        devLog.debug('⚠️ パーティクル更新エラー:', error);
        this.particles.delete(id);
        this.particleData.delete(id);
      }
    }
  }

  // ダメージ数値更新
  private updateDamageNumbers(): void {
    if (this.isDestroyed) return;
    
    for (const [id, damageData] of this.damageData.entries()) {
      const damageText = this.damageNumbers.get(id);
      if (!damageText || damageText.destroyed) continue;
      
      try {
        // 上昇アニメーション
        damageData.y -= 1.5;
        damageData.life -= 16; // 60FPS想定
        
        // スプライト更新（nullチェック強化）
        if (damageText.transform && !damageText.destroyed) {
          damageText.y = damageData.y;
          damageText.alpha = damageData.life / damageData.maxLife;
          
          // サイズ変化
          const scale = 1 + (1 - damageText.alpha) * 0.3;
          damageText.scale.set(scale);
        }
        
        // 削除判定
        if (damageData.life <= 0) {
          if (damageText.parent) {
            this.uiContainer.removeChild(damageText);
          }
          damageText.destroy();
          this.damageNumbers.delete(id);
          this.damageData.delete(id);
        }
      } catch (error) {
        // エラー時は安全にテキストを削除
        devLog.debug('⚠️ ダメージ数値更新エラー:', error);
        this.damageNumbers.delete(id);
        this.damageData.delete(id);
      }
    }
  }

  // サイズ変更（中央配置）
  resize(width: number, height: number): void {
    if (!this.app || !this.app.renderer || this.isDestroyed) {
      devLog.debug('⚠️ PIXIリサイズスキップ: アプリまたはレンダラーがnull');
      return;
    }
    
    try {
      this.app.renderer.resize(width, height);
      
      // ビジュアル状態の基準位置を更新
      this.monsterVisualState.x = width / 2;
      this.monsterVisualState.y = height / 2 - 20;
      
      // スプライトを更新
      this.updateMonsterSprite();
      
      devLog.debug('✅ ファンタジーPIXIリサイズ完了:', { width, height });
    } catch (error) {
      devLog.debug('❌ ファンタジーPIXIリサイズエラー:', error);
    }
  }

  // Canvas要素取得
  getCanvas(): HTMLCanvasElement {
    return this.app.view as HTMLCanvasElement;
  }

  // 破棄
  destroy(): void {
    this.isDestroyed = true;
    
    if (this.animationFrameId) {
      cancelAnimationFrame(this.animationFrameId);
      this.animationFrameId = null;
    }
    
    // テクスチャクリーンアップ
    this.emojiTextures.forEach((texture: PIXI.Texture) => {
      if (texture && !texture.destroyed) {
        texture.destroy(true);
      }
    });
    this.emojiTextures.clear();
    
    // PIXIアプリケーションの破棄
    if (this.app) {
      try {
        this.app.destroy(true, { children: true });
      } catch (error) {
        devLog.debug('⚠️ PIXI破棄エラー:', error);
      }
    }
    
    devLog.debug('🗑️ FantasyPIXI破棄完了');
  }

  // 状態機械: モンスターの状態を安全に遷移させる
  private setMonsterState(newState: MonsterState): void {
    if (this.monsterGameState.state === newState) return;

    devLog.debug(`👾 Monster state changed: ${this.monsterGameState.state} -> ${newState}`, {
      previousState: this.monsterGameState.state,
      newState: newState,
      health: this.monsterGameState.health,
      hitCount: this.monsterGameState.hitCount,
      isDestroyed: this.isDestroyed
    });
    
    this.monsterGameState.state = newState;

    // 新しい状態に応じた処理をトリガー
    if (newState === 'FADING_OUT') {
      devLog.debug('💀 モンスター消滅アニメーション開始');
      this.startMonsterFadeOut();
    } else if (newState === 'GONE') {
      devLog.debug('💀 モンスター完全消滅、親コンポーネントに通知', {
        hasCallback: !!this.onDefeated,
        isDestroyed: this.isDestroyed
      });

      // ▼▼▼ 追加 ▼▼▼
      // 完全に消えたら、スプライトを安全に非表示にする
      if (this.monsterSprite && !this.monsterSprite.destroyed) {
        this.monsterSprite.visible = false;
      }
      // ▲▲▲ ここまで ▲▲▲

      // 親コンポーネントに通知
      // isDestroyedフラグをチェックして、インスタンス破棄後のコールバック呼び出しを防ぐ
      if (!this.isDestroyed) {
        this.onDefeated?.();
      }
    }
  }
}

// ===== Reactコンポーネント =====

export const FantasyPIXIRenderer: React.FC<FantasyPIXIRendererProps> = ({
  width,
  height,
  monsterIcon,
  isMonsterAttacking,
  enemyGauge,
  onReady,
  onMonsterDefeated,
  className
}) => {
  const containerRef = useRef<HTMLDivElement>(null);
  const [pixiInstance, setPixiInstance] = useState<FantasyPIXIInstance | null>(null);

  // PIXI初期化
  useEffect(() => {
    if (!containerRef.current) return;

    const instance = new FantasyPIXIInstance(width, height, onMonsterDefeated);
    containerRef.current.appendChild(instance.getCanvas());
    
    setPixiInstance(instance);
    onReady?.(instance);

    return () => {
      instance.destroy();
    };
  }, [width, height, onReady, onMonsterDefeated]);

  // モンスターアイコン変更（状態機械による安全な生成）
  useEffect(() => {
    if (pixiInstance) {
      // 状態機械のガード処理により、適切なタイミングでのみモンスターが生成される
      pixiInstance.createMonsterSprite(monsterIcon);
    }
  }, [pixiInstance, monsterIcon]);

  // 攻撃状態更新
  useEffect(() => {
    if (pixiInstance) {
      pixiInstance.updateMonsterAttacking(isMonsterAttacking);
    }
  }, [pixiInstance, isMonsterAttacking]);

  // サイズ変更
  useEffect(() => {
    if (pixiInstance) {
      pixiInstance.resize(width, height);
    }
  }, [pixiInstance, width, height]);

  return (
    <div
      ref={containerRef}
      className={cn("relative", className)}
      style={{ width, height }}
    />
  );
};

export default FantasyPIXIRenderer; <|MERGE_RESOLUTION|>--- conflicted
+++ resolved
@@ -159,7 +159,6 @@
   private isDestroyed: boolean = false;
   private animationFrameId: number | null = null;
   
-<<<<<<< HEAD
   // 画面揺れ関連のプロパティ
   private screenShakeState: {
     isActive: boolean;
@@ -176,10 +175,7 @@
     originalX: 0,
     originalY: 0
   };
-=======
-  // 状態機械用コールバック
-  private onDefeated?: () => void;
->>>>>>> e9f855ca
+
 
   constructor(width: number, height: number, onDefeated?: () => void) {
     this.onDefeated = onDefeated;
