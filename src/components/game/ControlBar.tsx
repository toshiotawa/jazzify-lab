--- conflicted
+++ resolved
@@ -138,17 +138,11 @@
     transpose(1);
   }, [transpose]);
 
-<<<<<<< HEAD
   // ヘッダー表示/非表示の切り替え
   const toggleHeader = useCallback(() => {
     updateSettings({ showHeader: !settings.showHeader });
   }, [updateSettings, settings.showHeader]);
-=======
-  // シークバー表示/非表示の切り替え
-  const toggleSeekbar = useCallback(() => {
-    updateSettings({ showSeekbar: !settings.showSeekbar });
-  }, [updateSettings, settings.showSeekbar]);
->>>>>>> 28ac39ef
+
 
   // 楽譜表示の切り替え
   const toggleSheetMusic = useCallback(() => {
@@ -235,11 +229,8 @@
             <>
               <button
                 onClick={handleSkipBackward}
-<<<<<<< HEAD
+
                 className="control-btn control-btn-xs control-btn-secondary"
-=======
-                className="control-btn control-btn-sm control-btn-secondary"
->>>>>>> 28ac39ef
                 title="5秒戻る"
               >
                 <FaBackward />
@@ -247,11 +238,9 @@
 
               <button
                 onClick={() => isPlaying ? pauseAction() : play()}
-<<<<<<< HEAD
+
                 className="control-btn control-btn-xs control-btn-primary"
-=======
-                className="control-btn control-btn-sm control-btn-primary"
->>>>>>> 28ac39ef
+
                 disabled={!currentSong}
                 title={isPlaying ? '一時停止' : '再生'}
               >
@@ -260,11 +249,9 @@
 
               <button
                 onClick={handleSkipForward}
-<<<<<<< HEAD
+
                 className="control-btn control-btn-xs control-btn-secondary"
-=======
-                className="control-btn control-btn-sm control-btn-secondary"
->>>>>>> 28ac39ef
+
                 title="5秒進む"
               >
                 <FaForward />
@@ -354,11 +341,9 @@
             <>
               <button
                 onClick={handlePlayOrRestart}
-<<<<<<< HEAD
+
                 className="control-btn control-btn-xs control-btn-primary"
-=======
-                className="control-btn control-btn-sm control-btn-primary"
->>>>>>> 28ac39ef
+
                 disabled={!currentSong}
                 title={
                   currentTime > 0
@@ -371,11 +356,8 @@
 
               <button
                 onClick={() => stop()}
-<<<<<<< HEAD
                 className="control-btn control-btn-xs control-btn-secondary"
-=======
-                className="control-btn control-btn-sm control-btn-secondary"
->>>>>>> 28ac39ef
+
                 disabled={!currentSong}
                 title="停止"
               >
@@ -407,7 +389,6 @@
             <FaMusic />
           </button>
           
-<<<<<<< HEAD
           {/* ヘッダー表示/非表示ボタン */}
           <button
             onClick={toggleHeader}
@@ -415,15 +396,7 @@
             title={settings.showHeader ? 'ヘッダーを隠す' : 'ヘッダーを表示'}
           >
             {settings.showHeader ? <FaCompressAlt /> : <FaExpandAlt />}
-=======
-          {/* シークバー表示/非表示ボタン */}
-          <button
-            onClick={toggleSeekbar}
-            className="control-btn control-btn-xs control-btn-secondary"
-            title={settings.showSeekbar ? 'シークバーを隠す' : 'シークバーを表示'}
-          >
-            {settings.showSeekbar ? <FaCompressAlt /> : <FaExpandAlt />}
->>>>>>> 28ac39ef
+
           </button>
         </div>
       </div>
