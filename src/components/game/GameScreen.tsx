--- conflicted
+++ resolved
@@ -1,1961 +1,1959 @@
-import React, { useState, useEffect } from 'react';
-import { useGameSelector, useGameActions } from '@/stores/helpers';
-import GameEngineComponent from './GameEngine';
-import ControlBar from './ControlBar';
-import { MidiDeviceSelector, AudioDeviceSelector } from '@/components/ui/MidiDeviceManager';
-import ResultModal from './ResultModal';
-import SheetMusicDisplay from './SheetMusicDisplay';
-import ResizeHandle from '@/components/ui/ResizeHandle';
-import { getTransposingInstrumentName } from '@/utils/musicXmlTransposer';
-import type { TransposingInstrument } from '@/types';
-import { useAuthStore } from '@/stores/authStore';
-import { fetchSongs, MembershipRank, rankAllowed } from '@/platform/supabaseSongs';
-import { getChallengeSongs } from '@/platform/supabaseChallenges';
-import { FaArrowLeft, FaAward, FaMusic } from 'react-icons/fa';
-import GameHeader from '@/components/ui/GameHeader';
-
-/**
- * メインゲーム画面コンポーネント
- * ゲームのメインUI要素を統合
- */
-const GameScreen: React.FC = () => {
-  const { currentTab, currentSong, score, isSettingsOpen, settings } = useGameSelector((s) => ({
-    currentTab: s.currentTab,
-    currentSong: s.currentSong,
-    score: s.score,
-    isSettingsOpen: s.isSettingsOpen,
-    settings: s.settings
-  }));
-
-  const gameActions = useGameActions();
-  
-  // レッスン曲読み込み中の状態管理を追加
-  const [isLoadingLessonSong, setIsLoadingLessonSong] = useState(false);
-
-  // レッスン曲とミッション曲の自動読み込み処理を追加
-  useEffect(() => {
-    const handleLessonPlay = async (hash: string) => {
-      console.log('🎵 レッスン曲読み込み開始');
-      setIsLoadingLessonSong(true);
-      
-      const params = new URLSearchParams(hash.split('?')[1] || '');
-      const songId = params.get('id');
-      const lessonId = params.get('lessonId');
-      const key = parseInt(params.get('key') || '0');
-      const speed = parseFloat(params.get('speed') || '1.0');
-      const rank = params.get('rank') || 'B';
-      const count = parseInt(params.get('count') || '1');
-      const notation = params.get('notation') || 'both';
-      const requiresDays = params.get('requiresDays') === 'true';
-      const dailyCount = parseInt(params.get('dailyCount') || '1');
-      
-      // 権限制御: Standard(Global)はレッスン/曲プレイ不可
-      if (useAuthStore.getState().profile?.rank === 'standard_global') {
-        console.warn('Standard(Global)は#play-lesson非対応のためダッシュボードへ');
-        setIsLoadingLessonSong(false);
-        window.location.hash = '#dashboard';
-        return;
-      }
-      
-      if (songId) {
-        try {
-          // 曲データを取得（レッスン曲は通常曲も使用できるため、すべての曲から検索）
-          const songs = await fetchSongs(); // すべての曲を取得
-          const song = songs.find(s => s.id === songId);
-          
-          if (!song) {
-            console.error('曲が見つかりません:', songId);
-            // エラー時は曲選択画面に戻る
-            setIsLoadingLessonSong(false);
-            window.location.hash = '#songs';
-            return;
-          }
-          
-          // JSONデータの取得
-          let notesData: any;
-          if (song.json_url) {
-            const response = await fetch(song.json_url);
-            if (!response.ok) {
-              throw new Error(`JSONデータの読み込みに失敗: ${response.status} ${response.statusText}`);
-            }
-            
-            // レスポンスの内容をチェック
-            const contentType = response.headers.get('content-type');
-            if (!contentType || !contentType.includes('application/json')) {
-              console.warn('⚠️ JSONでないコンテンツタイプ:', contentType);
-            }
-            
-            const responseText = await response.text();
-            
-            // HTMLが返されている場合の検出
-            if (responseText.trim().startsWith('<')) {
-              throw new Error('JSONデータの代わりにHTMLが返されました。ファイルパスまたはサーバー設定を確認してください。');
-            }
-            
-            try {
-              notesData = JSON.parse(responseText);
-            } catch (parseError) {
-              console.error('JSON解析エラー:', parseError);
-              console.error('レスポンス内容の先頭100文字:', responseText.substring(0, 100));
-              throw new Error(`JSONデータの解析に失敗しました: ${parseError instanceof Error ? parseError.message : 'Unknown parse error'}`);
-            }
-          } else if (song.json_data) {
-            notesData = song.json_data;
-          } else {
-            throw new Error('曲のノーツデータがありません');
-          }
-          
-          // notes配列の抽出
-          const notes = Array.isArray(notesData) ? notesData : notesData.notes;
-          if (!notes || !Array.isArray(notes)) {
-            throw new Error('ノーツデータの形式が不正です');
-          }
-          
-          const mapped = notes.map((n: any, idx: number) => ({ 
-            id: `${song.id}-${idx}`, 
-            time: n.time, 
-            pitch: n.pitch 
-          }));
-          
-          // 音声ファイルの長さを取得
-          let duration = 60; // デフォルト値
-          if (song.audio_url) {
-            try {
-              const audio = new Audio(song.audio_url);
-              audio.crossOrigin = 'anonymous';
-              await new Promise((resolve) => {
-                const loadedHandler = () => {
-                  duration = Math.floor(audio.duration) || 60;
-                  resolve(void 0);
-                };
-                const errorHandler = () => {
-                  console.warn('音声ファイルの読み込みに失敗、デフォルト時間を使用');
-                  resolve(void 0);
-                };
-                
-                audio.addEventListener('loadedmetadata', loadedHandler);
-                audio.addEventListener('error', errorHandler);
-                
-                // タイムアウト処理
-                setTimeout(() => resolve(void 0), 5000);
-              });
-            } catch (e) {
-              console.warn('音声ファイル時間取得エラー:', e);
-            }
-          }
-          
-          // 事前にミッションコンテキストをクリア
-          gameActions.clearMissionContext();
-
-          // レッスンコンテキストを設定
-          if (lessonId) {
-            gameActions.setLessonContext(lessonId, {
-              key,
-              speed,
-              rank,
-              count,
-              notation_setting: notation,
-              requires_days: requiresDays,
-              daily_count: dailyCount
-            });
-          }
-          
-          // レッスン設定を先に適用（loadSongの前に実行）
-          // 明示的リセット: 前の曲の再生・状態を完全停止/初期化
-          gameActions.stop();
-          gameActions.clearSong();
-          
-          await gameActions.updateSettings({
-            transpose: key,
-            playbackSpeed: speed,
-            // notation設定に基づいて表示設定を更新
-            showSheetMusic: notation === 'notes_chords' || notation === 'both' || notation === 'chords_only',
-            sheetMusicChordsOnly: notation === 'chords_only'
-          });
-          
-          // 曲をロード（設定適用後に実行）
-          await gameActions.loadSong({
-            id: song.id,
-            title: song.title,
-            artist: song.artist || '',
-            duration: duration,
-            audioFile: song.audio_url || '',
-            musicXmlFile: song.xml_url || null
-          }, mapped);
-          
-          // 曲のロード完了後に画面遷移を行う
-          // 先にタブを切り替えてから、ハッシュを変更することで一瞬の曲選択画面表示を防ぐ
-          gameActions.setCurrentTab('practice');
-          
-          // 読み込み完了
-          setIsLoadingLessonSong(false);
-          
-          // 少し遅延させてからハッシュを変更（画面更新の完了を待つ）
-          setTimeout(() => {
-            window.location.hash = '#practice';
-          }, 10);
-          
-        } catch (error) {
-          console.error('レッスン曲の読み込みエラー:', error);
-          
-          // エラーの詳細情報をログ出力
-          if (error instanceof Error) {
-            console.error('エラーメッセージ:', error.message);
-            console.error('エラースタック:', error.stack);
-          }
-          
-          // ユーザーにエラーを通知（簡素なアラート）
-          let userMessage = '楽曲の読み込みに失敗しました。';
-          if (error instanceof Error) {
-            if (error.message.includes('HTMLが返されました')) {
-              userMessage = 'ファイルが見つかりません。曲データの設定を確認してください。';
-            } else if (error.message.includes('JSON') || error.message.includes('Unexpected token')) {
-              userMessage = '楽曲ファイルの形式が正しくありません。';
-            }
-          }
-          
-          // 非同期でアラートを表示（UIブロックを避ける）
-          setTimeout(() => {
-            alert(userMessage);
-          }, 100);
-          
-          setIsLoadingLessonSong(false);
-          window.location.hash = '#songs';
-        }
-      } else {
-        console.warn('⚠️ songIdが不足:', { songId });
-        setIsLoadingLessonSong(false);
-      }
-    };
-
-    const handleMissionPlay = async (hash: string) => {
-      console.log('🎵 ミッション曲読み込み開始');
-      setIsLoadingLessonSong(true);
-      
-      // 権限制御: Standard(Global)はミッションプレイ不可
-      if (useAuthStore.getState().profile?.rank === 'standard_global') {
-        console.warn('Standard(Global)は#play-mission非対応のためミッション一覧→ダッシュボードへ');
-        setIsLoadingLessonSong(false);
-        window.location.hash = '#dashboard';
-        return;
-      }
-      
-      // '#play-mission?...' から '?' 以降をパース
-      const [, query] = hash.split('?');
-      const params = new URLSearchParams(query);
-      const songId = params.get('song');
-      const missionId = params.get('mission');
-      
-      console.log('🎵 Mission play parameters:', { songId, missionId, fullHash: hash });
-      
-      if (songId && missionId) {
-        try {
-          console.log('🔍 ミッション曲の条件を取得中:', { songId, missionId });
-          
-          // ミッション曲の条件をデータベースから取得
-          const challengeSongs = await getChallengeSongs(missionId);
-          console.log('🔍 challengeSongs取得完了:', { challengeSongs });
-          
-          const challengeSong = challengeSongs.find(cs => cs.song_id === songId);
-          console.log('🔍 challengeSong検索結果:', { challengeSong });
-          
-          if (!challengeSong) {
-            console.error('❌ ミッション曲が見つかりません:', { 
-              songId, 
-              missionId,
-              availableSongs: challengeSongs.map(cs => cs.song_id)
-            });
-            setIsLoadingLessonSong(false);
-            // ミッション一覧に戻る
-            setTimeout(() => {
-              window.location.hash = '#missions';
-            }, 100);
-            return;
-          }
-          
-          // 曲データを取得
-          console.log('🔍 曲データを取得中:', { songId });
-          const songs = await fetchSongs();
-          const song = songs.find(s => s.id === songId);
-          console.log('🔍 曲データ検索結果:', { song: song ? { id: song.id, title: song.title } : null });
-          
-          if (!song) {
-            console.error('❌ 曲が見つかりません:', {
-              songId,
-              availableSongs: songs.map(s => ({ id: s.id, title: s.title }))
-            });
-            setIsLoadingLessonSong(false);
-            // ミッション一覧に戻る
-            setTimeout(() => {
-              window.location.hash = '#missions';
-            }, 100);
-            return;
-          }
-          
-          // JSONデータの取得
-          let notesData: any;
-          if (song.json_url) {
-            const response = await fetch(song.json_url);
-            if (!response.ok) {
-              throw new Error(`JSONデータの読み込みに失敗: ${response.status} ${response.statusText}`);
-            }
-            
-            const responseText = await response.text();
-            
-            if (responseText.trim().startsWith('<')) {
-              throw new Error('JSONデータの代わりにHTMLが返されました。');
-            }
-            
-            notesData = JSON.parse(responseText);
-          } else if (song.json_data) {
-            notesData = song.json_data;
-          } else {
-            throw new Error('曲のノーツデータがありません');
-          }
-          
-          // notes配列の抽出
-          const notes = Array.isArray(notesData) ? notesData : notesData.notes;
-          if (!notes || !Array.isArray(notes)) {
-            throw new Error('ノーツデータの形式が不正です');
-          }
-          
-          const mapped = notes.map((n: any, idx: number) => ({ 
-            id: `${song.id}-${idx}`, 
-            time: n.time, 
-            pitch: n.pitch 
-          }));
-          
-          // 音声ファイルの長さを取得
-          let duration = 60;
-          if (song.audio_url) {
-            try {
-              const audio = new Audio(song.audio_url);
-              audio.crossOrigin = 'anonymous';
-              await new Promise((resolve) => {
-                const loadedHandler = () => {
-                  duration = Math.floor(audio.duration) || 60;
-                  resolve(void 0);
-                };
-                const errorHandler = () => {
-                  console.warn('音声ファイルの読み込みに失敗、デフォルト時間を使用');
-                  resolve(void 0);
-                };
-                
-                audio.addEventListener('loadedmetadata', loadedHandler);
-                audio.addEventListener('error', errorHandler);
-                setTimeout(() => resolve(void 0), 5000);
-              });
-            } catch (e) {
-              console.warn('音声ファイル時間取得エラー:', e);
-            }
-          }
-          
-          // 事前にレッスンコンテキストをクリア
-          gameActions.clearLessonContext();
-
-          // ミッションコンテキストを設定
-          gameActions.setMissionContext(missionId, songId, {
-            key: challengeSong.key_offset,
-            speed: challengeSong.min_speed,
-            rank: challengeSong.min_rank,
-            count: challengeSong.clears_required,
-            notation_setting: challengeSong.notation_setting
-          });
-          
-          // ミッション曲の条件を先に設定に適用（loadSongの前に実行）
-          // 明示的リセット: 前の曲の再生・状態を完全停止/初期化
-          gameActions.stop();
-          gameActions.clearSong();
-          
-          await gameActions.updateSettings({
-            transpose: challengeSong.key_offset,
-            playbackSpeed: challengeSong.min_speed,
-            // notation設定に基づいて表示設定を更新
-            showSheetMusic: challengeSong.notation_setting === 'notes_chords' || challengeSong.notation_setting === 'both' || challengeSong.notation_setting === 'chords_only',
-            sheetMusicChordsOnly: challengeSong.notation_setting === 'chords_only'
-          });
-          
-          // 曲をロード（設定適用後に実行）
-          console.log('🎵 Loading mission song:', song.title);
-          await gameActions.loadSong({
-            id: song.id,
-            title: song.title,
-            artist: song.artist || '',
-            duration: duration,
-            audioFile: song.audio_url || '',
-            musicXmlFile: song.xml_url || null
-          }, mapped);
-          
-          console.log('✅ Mission song loaded successfully, switching to practice tab');
-          
-          // 画面遷移
-          gameActions.setCurrentTab('practice');
-          setIsLoadingLessonSong(false);
-          
-          console.log('🔧 ミッション曲読み込み完了、practiceタブに遷移中');
-          setTimeout(() => {
-            window.location.hash = '#practice';
-            console.log('🔧 ハッシュを#practiceに変更完了');
-          }, 10);
-          
-        } catch (error) {
-          console.error('❌ ミッション曲の読み込みエラー:', {
-            error,
-            songId,
-            missionId,
-            errorMessage: error instanceof Error ? error.message : 'Unknown error'
-          });
-          setIsLoadingLessonSong(false);
-          // エラー時はミッション一覧に戻る
-          setTimeout(() => {
-            window.location.hash = '#missions';
-          }, 100);
-        }
-      } else {
-        console.warn('⚠️ songIdまたはmissionIdが不足:', { songId, missionId });
-        setIsLoadingLessonSong(false);
-      }
-    };
-
-    const checkLessonPlay = async () => {
-      const hash = window.location.hash;
-      console.log('🔍 checkLessonPlay 実行:', { hash });
-      
-      if (hash.startsWith('#play-lesson')) {
-        await handleLessonPlay(hash);
-        return;
-      }
-      
-      if (hash.startsWith('#play-mission')) {
-        await handleMissionPlay(hash);
-        return;
-      }
-      
-      console.log('🔍 非該当ハッシュ:', { hash });
-      setIsLoadingLessonSong(false);
-    };
-    
-    checkLessonPlay();
-    
-    // ハッシュ変更を監視
-    const handleHashChange = () => {
-      checkLessonPlay();
-    };
-    
-    window.addEventListener('hashchange', handleHashChange);
-    return () => window.removeEventListener('hashchange', handleHashChange);
-  }, [gameActions]);
-
-  // 🔧 自動リダイレクト: 曲が未選択で、今タブが songs 以外なら自動で songs タブへ
-  // ただし、レッスン曲読み込み中（#play-lesson）またはミッション曲読み込み中（#play-mission）は除外
-  useEffect(() => {
-    const isPlayLessonHash = window.location.hash.startsWith('#play-lesson') || window.location.hash.startsWith('#play-mission');
-    console.log('🔧 Auto-redirect check:', { 
-      currentSong: !!currentSong, 
-      currentTab, 
-      isPlayLessonHash, 
-      isLoadingLessonSong, 
-      hash: window.location.hash,
-      willRedirect: !currentSong && currentTab !== 'songs' && !isPlayLessonHash && !isLoadingLessonSong
-    });
-    
-    // レッスン曲・ミッション曲読み込み中は曲選択画面へのリダイレクトをスキップ
-    const isStandardGlobal = useAuthStore.getState().profile?.rank === 'standard_global';
-    if (!currentSong && currentTab !== 'songs' && !isPlayLessonHash && !isLoadingLessonSong) {
-      if (isStandardGlobal) {
-        // 権限制御: standard_global は曲選択タブへ飛ばさない
-        console.log('🔧 Auto-redirect suppressed for Standard(Global)');
-        return;
-      }
-      console.log('🔧 Auto-redirecting to songs tab');
-      gameActions.setCurrentTab('songs');
-    } else if (isPlayLessonHash || isLoadingLessonSong) {
-      console.log('🔧 Auto-redirect skipped (lesson/mission loading)');
-    }
-  }, [currentSong, currentTab, gameActions, isLoadingLessonSong]);
-
-  // レッスン曲読み込み中はローディング表示のみを返す
-  if (isLoadingLessonSong) {
-    return (
-      <div className="w-full h-screen bg-gradient-game text-white flex items-center justify-center">
-        <div className="text-center space-y-4">
-          <div className="w-16 h-16 border-4 border-primary-500 border-t-transparent rounded-full animate-spin mx-auto"></div>
-          <p className="text-lg text-gray-300">レッスン曲を読み込み中...</p>
-        </div>
-      </div>
-    );
-  }
-
-  return (
-    <div 
-      className="game-container h-[100dvh] flex flex-col bg-gradient-game"
-      style={{
-        touchAction: 'none',
-        userSelect: 'none',
-        WebkitUserSelect: 'none',
-        WebkitTouchCallout: 'none',
-        overscrollBehavior: 'none'
-      }}
-    >
-            {/* ヘッダー */}
-      {settings.showHeader && (
-        <GameHeader />
-      )}
-
-      {/* メインコンテンツエリア */}
-      <main className="flex-1 flex flex-col overflow-hidden min-h-0">
-        {currentTab === 'songs' ? (
-          <SongSelectionScreen />
-        ) : (
-          <GamePlayScreen />
-        )}
-      </main>
-
-      {isSettingsOpen && <SettingsPanel />}
-
-      <ResultModal />
-    </div>
-  );
-};
-
-/**
- * タブボタンコンポーネント
- */
-interface TabButtonProps {
-  active: boolean;
-  onClick: () => void;
-  children: React.ReactNode;
-}
-
-const TabButton: React.FC<TabButtonProps> = ({ active, onClick, children }) => {
-  return (
-    <button
-      onClick={onClick}
-      className={`tab-xs ${active ? 'tab-active' : 'tab-inactive'}`}
-    >
-      {children}
-    </button>
-  );
-};
-
-interface HashButtonProps { hash: string; children: React.ReactNode; }
-const HashButton: React.FC<HashButtonProps> = ({ hash, children }) => {
-  const [currentHash, setCurrentHash] = useState(window.location.hash);
-
-  useEffect(() => {
-    const handler = () => setCurrentHash(window.location.hash);
-    window.addEventListener('hashchange', handler);
-    return () => window.removeEventListener('hashchange', handler);
-  }, []);
-
-  const active = currentHash === hash;
-
-  return (
-    <button
-      onClick={() => {
-        window.location.hash = hash;
-      }}
-      className={`tab-xs ${active ? 'tab-active' : 'tab-inactive'}`}
-    >
-      {children}
-    </button>
-  );
-};
-
-/**
- * 楽曲選択画面
- */
-const SongSelectionScreen: React.FC = () => {
-  const gameActions = useGameActions();
-  const { profile, user } = useAuthStore();
-  const [dbSongs, setDbSongs] = React.useState<any[]>([]);
-  const [songStats, setSongStats] = React.useState<Record<string, {clear_count: number; b_rank_plus_count?: number; best_score?: number; best_rank?: string}>>({});
-  const [lockedSong, setLockedSong] = React.useState<{title:string;min_rank:string}|null>(null);
-  const [sortBy, setSortBy] = React.useState<'artist' | 'title'>('artist');
-  const [searchTerm, setSearchTerm] = React.useState('');
-  
-  React.useEffect(() => {
-    (async () => {
-      try {
-        const allSongs = await fetchSongs('general');
-        setDbSongs(allSongs);
-        
-        // ユーザー統計を取得
-        if (user) {
-          console.log('🔍 [DEBUG] User found, fetching stats for user:', user.id);
-          const { getSupabaseClient } = await import('@/platform/supabaseClient');
-          const supabase = getSupabaseClient();
-          
-          const { data: userStats, error } = await supabase
-            .from('user_song_stats')
-            .select('song_id, clear_count, best_score, best_rank, b_rank_plus_count')
-            .eq('user_id', user.id);
-          
-          console.log('🔍 [DEBUG] Supabase query result:', {
-            data: userStats,
-            error: error,
-            rowCount: userStats?.length || 0
-          });
-          
-          if (userStats) {
-            const statsMap: Record<string, {clear_count: number; b_rank_plus_count?: number; best_score?: number; best_rank?: string}> = {};
-            userStats.forEach(stat => {
-              statsMap[stat.song_id] = {
-                clear_count: stat.clear_count,
-                b_rank_plus_count: stat.b_rank_plus_count || 0,
-                best_score: stat.best_score,
-                best_rank: stat.best_rank
-              };
-            });
-            console.log('🔍 [DEBUG] Stats map created:', statsMap);
-            setSongStats(statsMap);
-          } else {
-            console.log('🔍 [DEBUG] No user stats found or userStats is null');
-          }
-        } else {
-          console.log('🔍 [DEBUG] No user found, skipping stats fetch');
-        }
-      } catch (e) {
-        console.error('🔍 [DEBUG] 曲一覧取得失敗', e);
-        console.error('🔍 [DEBUG] Error details:', {
-          message: e instanceof Error ? e.message : 'Unknown error',
-          stack: e instanceof Error ? e.stack : undefined,
-          user: user ? { id: user.id, email: user.email } : null
-        });
-      }
-    })();
-  }, [profile, user]);
-
-  // 楽曲ソート機能
-  const sortedSongs = React.useMemo(() => {
-    let sorted = [...dbSongs];
-    
-    // 検索フィルタ
-    if (searchTerm && searchTerm.trim() !== '') {
-      const term = searchTerm.toLowerCase();
-      sorted = sorted.filter(song => (
-        (song.title || '').toLowerCase().includes(term) ||
-        (song.artist || '').toLowerCase().includes(term)
-      ));
-    }
-    
-    // ソート
-    sorted.sort((a, b) => {
-      if (sortBy === 'artist') {
-        // アーティスト順 → タイトル順
-        const artistCompare = (a.artist || '').localeCompare(b.artist || '');
-        if (artistCompare !== 0) return artistCompare;
-        return (a.title || '').localeCompare(b.title || '');
-      }
-      if (sortBy === 'title') {
-        return (a.title || '').localeCompare(b.title || '');
-      }
-      return 0;
-    });
-    
-    return sorted;
-  }, [dbSongs, sortBy, searchTerm]);
-
-  return (
-    <div className="flex-1 p-3 sm:p-6 overflow-auto">
-      <div className="max-w-6xl mx-auto">
-        <div className="flex items-center justify-between mb-4 sm:mb-6">
-          <h2 className="text-xl sm:text-2xl font-bold text-white">楽曲選択</h2>
-          <div className="text-sm text-gray-400">
-            {sortedSongs.length} 曲
-          </div>
-        </div>
-
-<<<<<<< HEAD
-        {/* ソート・検索 コントロール */}
-=======
-        <div className="mb-6 p-4 bg-slate-800 rounded-lg border border-slate-700">
-          <div className="flex items-center space-x-2 mb-1">
-            <FaMusic className="text-green-400" />
-            <h3 className="text-sm font-semibold">楽曲を選んで練習しましょう</h3>
-          </div>
-          <p className="text-gray-300 text-xs sm:text-sm">
-            ソートやフィルターを使って曲を探し、選択すると練習画面に移動します。自分のペースで練習を進めましょう。
-          </p>
-        </div>
-        
-        {/* ソート・フィルター コントロール */}
->>>>>>> d590c6b3
-        <div className="flex flex-wrap items-center gap-3 mb-6 p-4 bg-slate-800 rounded-lg border border-slate-700">
-          <div className="flex items-center space-x-2 whitespace-nowrap">
-            <label className="text-sm text-gray-300">ソート:</label>
-            <select
-              value={sortBy}
-              onChange={(e) => setSortBy(e.target.value as 'artist' | 'title')}
-              className="select select-sm bg-slate-700 text-white border-slate-600"
-            >
-              <option value="artist">アーティスト順</option>
-              <option value="title">タイトル順</option>
-            </select>
-          </div>
-
-          <div className="flex items-center space-x-2">
-            <label className="text-sm text-gray-300">検索:</label>
-            <input
-              type="text"
-              value={searchTerm}
-              onChange={(e) => setSearchTerm(e.target.value)}
-              placeholder="曲名・アーティスト名で絞り込み"
-              className="input input-sm bg-slate-700 text-white border-slate-600 w-56"
-            />
-          </div>
-        </div>
-        
-        {/* 楽曲リスト - 軽量化されたレイアウト */}
-        <div className="space-y-2">
-          {sortedSongs.map((song) => {
-            const accessible = rankAllowed((profile?.rank ?? 'free') as MembershipRank, song.min_rank as MembershipRank);
-            const songStat = songStats[song.id];
-            console.log('🔍 [DEBUG] Song stats for', song.title, ':', songStat);
-            return (
-              <SongListItem 
-                key={song.id} 
-                song={song} 
-                accessible={accessible} 
-                stats={songStat}
-                onSelect={async () => {
-                  if (!accessible) {
-                    setLockedSong({title:song.title,min_rank:song.min_rank});
-                    return;
-                  }
-                  
-                  // 通常曲選択時はレッスンコンテキストとミッションコンテキストをクリア
-                  gameActions.clearLessonContext();
-                  gameActions.clearMissionContext();
-                  
-                  // 明示的リセット: 前の曲の再生・状態を完全停止/初期化
-                  gameActions.stop();
-                  gameActions.clearSong();
-                  
-                  console.log(`曲を選択: ${song.title}`);
-                  try {
-                    // JSONデータの取得（json_urlがある場合はそちらを優先）
-                    let notesData: any;
-                    if (song.json_url) {
-                      const response = await fetch(song.json_url);
-                      if (!response.ok) {
-                        throw new Error(`JSONデータの読み込みに失敗: ${response.status} ${response.statusText}`);
-                      }
-                      
-                      // レスポンスの内容をチェック
-                      const contentType = response.headers.get('content-type');
-                      if (!contentType || !contentType.includes('application/json')) {
-                        console.warn('⚠️ JSONでないコンテンツタイプ:', contentType);
-                      }
-                      
-                      const responseText = await response.text();
-                      
-                      // HTMLが返されている場合の検出
-                      if (responseText.trim().startsWith('<')) {
-                        throw new Error('JSONデータの代わりにHTMLが返されました。ファイルパスまたはサーバー設定を確認してください。');
-                      }
-                      
-                      try {
-                        notesData = JSON.parse(responseText);
-                      } catch (parseError) {
-                        console.error('JSON解析エラー:', parseError);
-                        console.error('レスポンス内容の先頭100文字:', responseText.substring(0, 100));
-                        throw new Error(`JSONデータの解析に失敗しました: ${parseError instanceof Error ? parseError.message : 'Unknown parse error'}`);
-                      }
-                    } else if (song.json_data) {
-                      notesData = song.json_data;
-                    } else {
-                      throw new Error('曲のノーツデータがありません');
-                    }
-                    
-                    // notes配列の抽出
-                    const notes = Array.isArray(notesData) ? notesData : notesData.notes;
-                    if (!notes || !Array.isArray(notes)) {
-                      throw new Error('ノーツデータの形式が不正です');
-                    }
-                    
-                    const mapped = notes.map((n: any, idx: number) => ({ 
-                      id: `${song.id}-${idx}`, 
-                      time: n.time, 
-                      pitch: n.pitch 
-                    }));
-                    
-                    // 音声ファイルの長さを取得（audio_urlがある場合）
-                    let duration = 60; // デフォルト値
-                    if (song.audio_url) {
-                      try {
-                        const audio = new Audio(song.audio_url);
-                        // CORS対応: Supabaseストレージからの音声ファイル用
-                        audio.crossOrigin = 'anonymous';
-                        await new Promise((resolve, reject) => {
-                          const loadedHandler = () => {
-                            duration = Math.floor(audio.duration) || 60;
-                            console.log(`🎵 音声ファイル時間取得成功: ${duration}秒`);
-                            resolve(void 0);
-                          };
-                          const errorHandler = (e: any) => {
-                            console.warn('音声ファイルの読み込みに失敗、デフォルト時間を使用', e);
-                            resolve(void 0);
-                          };
-                          
-                          audio.addEventListener('loadedmetadata', loadedHandler);
-                          audio.addEventListener('error', errorHandler);
-                          
-                          setTimeout(() => resolve(void 0), 3000); // タイムアウト
-                          audio.load();
-                        });
-                      } catch (e) {
-                        console.warn('音声ファイルの処理中にエラー:', e);
-                      }
-                    }
-                    
-                    // SongMetadata形式に変換
-                    const songMetadata = {
-                      id: song.id,
-                      title: song.title,
-                      artist: song.artist || '',
-                      duration: duration,
-                      audioFile: song.audio_url || '',
-                      notesFile: song.json_url || '',
-                      musicXmlFile: song.xml_url || '',
-                      genreCategory: 'database'
-                    };
-                    
-                    // 曲をロード（非同期処理）
-                    await gameActions.loadSong(songMetadata, mapped);
-                    
-                    // 曲のロード後、少し遅延してからタブを切り替えることで
-                    // 確実に画面遷移を行う
-                    setTimeout(() => {
-                      gameActions.setCurrentTab('practice');
-                      window.location.hash = '#practice';
-                    }, 50);
-                  } catch (err) {
-                    console.error('曲読み込みエラー:', err);
-                    
-                    // エラーの詳細情報をログ出力
-                    if (err instanceof Error) {
-                      console.error('エラーメッセージ:', err.message);
-                      console.error('エラースタック:', err.stack);
-                    }
-                    
-                    // ユーザーフレンドリーなエラーメッセージ
-                    let userMessage = '楽曲の読み込みに失敗しました';
-                    if (err instanceof Error) {
-                      if (err.message.includes('HTMLが返されました')) {
-                        userMessage = 'ファイルが見つかりません。曲データの設定を確認してください';
-                      } else if (err.message.includes('JSON') || err.message.includes('Unexpected token')) {
-                        userMessage = '楽曲ファイルの形式が正しくありません';
-                      } else {
-                        userMessage += `: ${err.message}`;
-                      }
-                    }
-                    
-                    alert(userMessage);
-                  }
-                }} 
-              />
-            );
-          })}
-          
-          {/* ハードコードされたDemo-1は削除（データベースに移行） */}
-        </div>
-
-        {lockedSong && (
-          <div className="fixed inset-0 z-50 flex items-center justify-center bg-black/70" onClick={()=>setLockedSong(null)}>
-            <div className="bg-slate-800 p-6 rounded-lg text-white space-y-4" onClick={e=>e.stopPropagation()}>
-              <h4 className="text-lg font-bold text-center">この曲はプレイできません</h4>
-              <p className="text-center">{lockedSong.title} は {lockedSong.min_rank.toUpperCase()} プラン以上でプレイ可能です。</p>
-              <button className="btn btn-sm btn-primary w-full" onClick={()=>setLockedSong(null)}>閉じる</button>
-            </div>
-          </div>
-        )}
-      </div>
-    </div>
-  );
-};
-
-/**
- * ゲームプレイ画面
- */
-const GamePlayScreen: React.FC = () => {
-  const { currentSong, mode, settings, lessonContext, missionContext } = useGameSelector((s) => ({
-    currentSong: s.currentSong,
-    mode: s.mode,
-    settings: s.settings,
-    lessonContext: s.lessonContext,
-    missionContext: s.missionContext
-  }));
-  const gameActions = useGameActions();
-  
-  // 楽譜エリアの高さ比率を管理（パーセンテージ）
-  const [sheetMusicHeightPercentage, setSheetMusicHeightPercentage] = useState(30);
-  
-  // 楽譜エリアの高さ変更時のハンドラー（シンプル版）
-  const handleSheetMusicResize = (newPercentage: number) => {
-    setSheetMusicHeightPercentage(newPercentage);
-  };
-
-  if (!currentSong) {
-    return (
-      <div className="flex-1 flex items-center justify-center">
-        <div className="text-center">
-          <div className="text-6xl mb-4">🎵</div>
-          <h3 className="text-xl text-gray-300 mb-4">楽曲を選択してください</h3>
-          <div className="flex flex-col sm:flex-row gap-3 justify-center">
-            <button
-              onClick={() => gameActions.setCurrentTab('songs')}
-              className="btn btn-primary"
-            >
-              楽曲選択に移動
-            </button>
-            <button
-              onClick={async () => {
-                try {
-                  const { initializeAudioSystem } = await import('@/utils/MidiController');
-                  await initializeAudioSystem();
-                  console.log('✅ Manual audio system initialization successful');
-                } catch (error) {
-                  console.error('❌ Manual audio system initialization failed:', error);
-                  alert('音声システムの初期化に失敗しました。ページを再読み込みしてください。');
-                }
-              }}
-              className="btn btn-secondary text-sm"
-            >
-              音声システム初期化
-            </button>
-          </div>
-        </div>
-      </div>
-    );
-  }
-
-  return (
-    <div className="flex-1 flex flex-col h-full">
-      {/* メインコンテンツエリア - 残りのスペースを使用 */}
-      <div className="flex-1 flex flex-col overflow-hidden relative">
-        {/* 楽譜表示エリア（上側） - showSheetMusicがtrueの場合のみ表示 */}
-        {settings.showSheetMusic && (
-          <>
-            <div 
-              className="min-h-0 overflow-hidden flex-shrink-0"
-              style={{ height: `${sheetMusicHeightPercentage}%` }}
-            >
-              <SheetMusicDisplay 
-                className="h-full"
-              />
-            </div>
-            
-            {/* リサイズハンドル */}
-            <ResizeHandle
-              onResize={handleSheetMusicResize}
-              initialPercentage={sheetMusicHeightPercentage}
-              minPercentage={5}
-              maxPercentage={95}
-            />
-          </>
-        )}
-        
-        {/* ゲームエンジン（下側） - 楽譜表示の有無に応じて高さを調整 */}
-        <div 
-          className="flex-1 min-h-0"
-          style={{ 
-            height: settings.showSheetMusic ? `${100 - sheetMusicHeightPercentage}%` : '100%'
-          }}
-        >
-          <GameEngineComponent className="h-full w-full" />
-        </div>
-        
-        {/* リハ/ステージ 縦ボタン - 画面中央右に配置 */}
-        <ModeToggleButton />
-        
-        {/* レッスンに戻るボタン - 画面中央左に配置（レッスンコンテキストがある場合のみ） */}
-        <LessonBackButton />
-        
-        {/* ミッションに戻るボタン - 画面中央左に配置（ミッションコンテキストがある場合のみ） */}
-        <MissionBackButton />
-      </div>
-
-      {/* コントロールバー - フレックスボックス内の通常要素として配置 */}
-      <div className="flex-shrink-0 bg-gray-900 border-t border-gray-700">
-        <ControlBar />
-      </div>
-    </div>
-  );
-};
-
-/**
- * リハ/ステージ モード切り替えボタン
- */
-const ModeToggleButton: React.FC = () => {
-  const { mode } = useGameSelector((s) => ({
-    mode: s.mode
-  }));
-  const gameActions = useGameActions();
-
-  return (
-    <div className="absolute right-4 top-1/2 transform -translate-y-1/2 z-10">
-      <div className="flex flex-col space-y-2">
-        {/* リハボタン */}
-        <button
-          onClick={() => gameActions.setMode('practice')}
-          className={`
-            px-2 py-1 rounded-lg font-bold text-xs
-            transition-all duration-200 hover:scale-105
-            shadow-lg backdrop-blur-sm
-            bg-opacity-80 border border-opacity-60
-            ${mode === 'practice' 
-              ? 'bg-gradient-to-br from-blue-500/80 to-blue-700/80 hover:from-blue-400/90 hover:to-blue-600/90 text-white border-blue-300/60' 
-              : 'bg-gradient-to-br from-gray-500/60 to-gray-700/60 hover:from-gray-400/70 hover:to-gray-600/70 text-gray-200 border-gray-400/40'
-            }
-          `}
-          title="練習モード（リハーサル）"
-        >
-          リハ
-        </button>
-        
-        {/* ステージボタン */}
-        <button
-          onClick={() => gameActions.setMode('performance')}
-          className={`
-            px-2 py-1 rounded-lg font-bold text-xs
-            transition-all duration-200 hover:scale-105
-            shadow-lg backdrop-blur-sm
-            bg-opacity-80 border border-opacity-60
-            ${mode === 'performance' 
-              ? 'bg-gradient-to-br from-blue-500/80 to-blue-700/80 hover:from-blue-400/90 hover:to-blue-600/90 text-white border-blue-300/60' 
-              : 'bg-gradient-to-br from-gray-500/60 to-gray-700/60 hover:from-gray-400/70 hover:to-gray-600/70 text-gray-200 border-gray-400/40'
-            }
-          `}
-          title="本番モード（ステージ）"
-        >
-          ステージ
-        </button>
-      </div>
-    </div>
-  );
-};
-
-/**
- * レッスンに戻るボタン - 画面左端に配置
- */
-const LessonBackButton: React.FC = () => {
-  const { lessonContext } = useGameSelector((s) => ({
-    lessonContext: s.lessonContext
-  }));
-
-  // レッスンコンテキストがない場合は何も表示しない
-  if (!lessonContext) {
-    return null;
-  }
-
-  return (
-    <div className="absolute left-4 top-1/2 transform -translate-y-1/2 z-10">
-      <button
-        onClick={() => {
-          // レッスン詳細ページに戻る
-          window.location.hash = `#lesson-detail?id=${lessonContext.lessonId}`;
-        }}
-        className="
-          px-3 py-2 rounded-lg font-bold text-sm
-          transition-all duration-200 hover:scale-105
-          shadow-lg backdrop-blur-sm
-          bg-gradient-to-br from-gray-500/80 to-gray-700/80 
-          hover:from-gray-400/90 hover:to-gray-600/90 
-          text-white border border-gray-400/60
-          flex items-center space-x-2
-        "
-        title="レッスンに戻る"
-      >
-        <FaArrowLeft className="w-3 h-3" />
-        <span>レッスンに戻る</span>
-      </button>
-    </div>
-  );
-};
-
-/**
- * ミッションに戻るボタン - 画面左端に配置
- */
-const MissionBackButton: React.FC = () => {
-  const { missionContext } = useGameSelector((s) => ({
-    missionContext: s.missionContext
-  }));
-
-  // ミッションコンテキストがない場合は何も表示しない
-  if (!missionContext) {
-    return null;
-  }
-
-  return (
-    <div className="absolute left-4 top-1/2 transform -translate-y-1/2 z-10">
-      <button
-        onClick={() => {
-          // ミッション一覧に戻る
-          window.location.hash = '#missions';
-        }}
-        className="
-          px-3 py-2 rounded-lg font-bold text-sm
-          transition-all duration-200 hover:scale-105
-          shadow-lg backdrop-blur-sm
-          bg-gradient-to-br from-gray-500/80 to-gray-700/80 
-          hover:from-gray-400/90 hover:to-gray-600/90 
-          text-white border border-gray-400/60
-          flex items-center space-x-2
-        "
-        title="ミッションに戻る"
-      >
-        <FaArrowLeft className="w-3 h-3" />
-        <span>ミッションに戻る</span>
-      </button>
-    </div>
-  );
-};
-
-/**
- * 楽曲リスト項目コンポーネント（軽量化レイアウト）
- */
-interface SongListItemProps {
-  song: any;
-  accessible: boolean;
-  stats?: {clear_count: number; b_rank_plus_count?: number; best_score?: number; best_rank?: string};
-  onSelect: () => void;
-}
-
-const SongListItem: React.FC<SongListItemProps> = ({ song, accessible, stats, onSelect }) => {
-  const [isLoading, setIsLoading] = React.useState(false);
-
-
-
-  const getRankColor = (rank: string) => {
-    switch (rank) {
-      case 'free': return 'bg-green-100 text-green-800';
-      case 'standard': return 'bg-blue-100 text-blue-800';
-      case 'premium': return 'bg-purple-100 text-purple-800';
-      case 'platinum': return 'bg-yellow-100 text-yellow-800';
-      default: return 'bg-gray-100 text-gray-800';
-    }
-  };
-
-  const handleClick = async () => {
-    if (isLoading || !accessible) return;
-    
-    setIsLoading(true);
-    try {
-      await onSelect();
-    } finally {
-      setIsLoading(false);
-    }
-  };
-
-  return (
-    <div 
-      className={`flex items-center justify-between p-3 bg-slate-800 rounded-lg border border-slate-700 
-        hover:border-primary-500 hover:bg-slate-700 transition-colors cursor-pointer
-        ${!accessible ? 'opacity-50' : ''} ${isLoading ? 'opacity-75 pointer-events-none' : ''}`}
-      onClick={handleClick}
-    >
-      <div className="flex items-center space-x-4 flex-1 min-w-0">
-        {/* 楽曲情報 */}
-        <div className="flex-1 min-w-0">
-          <div className="flex items-center space-x-2 mb-1">
-            <h3 className="font-semibold text-white truncate">{song.title}</h3>
-            {!accessible && (
-              <span className="text-xs text-red-400">🔒</span>
-            )}
-            {isLoading && (
-              <span className="text-xs text-blue-400">読み込み中...</span>
-            )}
-          </div>
-          <p className="text-gray-400 text-sm truncate">{song.artist || '不明'}</p>
-        </div>
-
-                  {/* 楽曲詳細情報 */}
-          <div className="flex items-center space-x-3 text-xs">
-            {/* BPM */}
-            {song.bpm && (
-              <div className="flex items-center space-x-1">
-                <span className="text-gray-500">BPM:</span>
-                <span className="font-mono text-blue-400">{song.bpm}</span>
-              </div>
-            )}
-
-            {/* 会員ランク */}
-            <span className={`px-2 py-1 rounded-full text-xs font-medium ${getRankColor(song.min_rank)}`}>
-              {song.min_rank?.toUpperCase() || 'FREE'}
-            </span>
-          </div>
-        
-        {/* ユーザー統計情報 */}
-        {(() => {
-          const s = stats ?? { clear_count: 0, b_rank_plus_count: 0, best_score: undefined, best_rank: undefined };
-          return (
-          <div className="space-y-2 text-xs mt-2">
-            <div className="flex items-center space-x-4">
-              <div className="flex items-center space-x-1">
-                <span className="text-gray-500">クリア回数:</span>
-                <span className="font-mono text-green-400">{s.clear_count}回</span>
-              </div>
-              {s.best_rank && (
-                <div className="flex items-center space-x-1">
-                  <span className="text-gray-500">最高ランク:</span>
-                  <span className="font-mono text-yellow-400">{s.best_rank}</span>
-                </div>
-              )}
-              {s.best_score && (
-                <div className="flex items-center space-x-1">
-                  <span className="text-gray-500">ハイスコア:</span>
-                  <span className="font-mono text-blue-400">{s.best_score.toLocaleString()}</span>
-                </div>
-              )}
-            </div>
-            
-            {/* B-rank+ clear count progress */}
-            <div className="space-y-1">
-              <div className="flex items-center justify-between">
-                <span className="text-gray-500">Bランク以上クリア:</span>
-                <span className="font-mono text-blue-400">{s.b_rank_plus_count || 0}/50</span>
-              </div>
-              <div className="w-full bg-gray-700 rounded-full h-2.5">
-                <div 
-                  className="bg-blue-400 h-2.5 rounded-full transition-all duration-300"
-                  style={{ width: `${Math.min(100, ((s.b_rank_plus_count || 0) / 50) * 100)}%` }}
-                />
-              </div>
-              {(s.b_rank_plus_count || 0) >= 50 && (
-                <div className="text-emerald-400 text-xs font-semibold flex items-center gap-1">
-                  <FaAward className="text-emerald-400" />
-                  目標達成！
-                </div>
-              )}
-            </div>
-          </div>
-          );
-        })()}
-      </div>
-
-      {/* 再生ボタン - クリックイベントを削除してdivのクリックに統一 */}
-      <div className="flex items-center ml-4">
-        <button
-          className={`btn btn-sm ${accessible ? 'btn-primary' : 'btn-outline'} flex items-center space-x-1 pointer-events-none`}
-          tabIndex={-1}
-        >
-          <span>▶</span>
-          <span className="hidden sm:inline">プレイ</span>
-        </button>
-      </div>
-    </div>
-  );
-};
-
-/**
- * 楽曲カードコンポーネント（レガシー - デモ曲用）
- */
-interface SongCardProps {
-  title: string;
-  artist: string;
-  locked?: boolean;
-  onSelect: () => void;
-}
-
-const SongCard: React.FC<SongCardProps> = ({ title, artist, locked = false, onSelect }) => {
-  return (
-    <div 
-      className={`card hover:border-primary-500 transition-colors cursor-pointer ${locked ? 'opacity-50' : ''}`}
-      onClick={onSelect}
-    >
-      <div className="card-body">
-        <h3 className="font-bold text-white text-lg mb-2">{title}</h3>
-        <p className="text-gray-400 text-sm">{artist}</p>
-      </div>
-    </div>
-  );
-};
-
-/**
- * 空のスロットコンポーネント
- */
-const EmptySlot: React.FC<{ text: string }> = ({ text }) => {
-  return (
-    <div className="card border-dashed border-gray-600 opacity-50">
-      <div className="card-body text-center">
-        <div className="text-4xl mb-2">➕</div>
-        <p className="text-gray-500 text-sm">{text}</p>
-      </div>
-    </div>
-  );
-};
-
-/**
- * 設定パネル（簡易版）
- */
-const SettingsPanel: React.FC = () => {
-  const { settings, mode, lessonContext, missionContext } = useGameSelector((s) => ({ 
-    settings: s.settings, 
-    mode: s.mode,
-    lessonContext: s.lessonContext,
-    missionContext: s.missionContext
-  }));
-  const gameActions = useGameActions();
-  
-  // 本番モード + レッスンコンテキスト時の課題条件制限フラグ
-  const isStageWithLessonConstraints = mode === 'performance' && lessonContext;
-  
-  // 本番モード + ミッションコンテキスト時の課題条件制限フラグ
-  const isStageWithMissionConstraints = mode === 'performance' && missionContext?.clearConditions;
-  
-  // ローカルストレージ関連の状態
-  const [hasStoredSettings, setHasStoredSettings] = React.useState(false);
-  
-  // コンポーネントマウント時にローカルストレージの状態をチェック
-  useEffect(() => {
-    const checkStoredSettings = () => {
-      try {
-        const stored = localStorage.getItem('jazzgame_settings');
-        setHasStoredSettings(stored !== null);
-      } catch (error) {
-        console.error('ローカルストレージの確認に失敗:', error);
-        setHasStoredSettings(false);
-      }
-    };
-    
-    checkStoredSettings();
-  }, []);
-  
-  // 設定変更時にローカルストレージの状態を更新
-  useEffect(() => {
-    const checkStoredSettings = () => {
-      try {
-        const stored = localStorage.getItem('jazzgame_settings');
-        setHasStoredSettings(stored !== null);
-      } catch (error) {
-        console.error('ローカルストレージの確認に失敗:', error);
-        setHasStoredSettings(false);
-      }
-    };
-    
-    // 設定変更後に少し遅延してチェック
-    const timeoutId = setTimeout(checkStoredSettings, 100);
-    return () => clearTimeout(timeoutId);
-  }, [settings]);
-  
-  // 設定をリセットする関数
-  const handleResetSettings = () => {
-    if (window.confirm('設定をデフォルトにリセットしますか？この操作は取り消せません。')) {
-      gameActions.resetSettings();
-      setHasStoredSettings(false);
-    }
-  };
-  
-  // ローカルストレージをクリアする関数
-  const handleClearStorage = () => {
-    if (window.confirm('保存された設定を削除しますか？この操作は取り消せません。')) {
-      try {
-        localStorage.removeItem('jazzgame_settings');
-        setHasStoredSettings(false);
-        alert('保存された設定を削除しました。');
-      } catch (error) {
-        console.error('ローカルストレージの削除に失敗:', error);
-        alert('設定の削除に失敗しました。');
-      }
-    }
-  };
-
-  return (
-    <div 
-      className="modal-overlay" 
-      onMouseDown={(e) => {
-        // オーバーレイ部分（背景領域）をクリックした場合のみモーダルを閉じる
-        if (e.target === e.currentTarget) {
-          gameActions.setSettingsOpen(false);
-        }
-      }}
-      onClick={(e) => {
-        // 追加の安全対策: onClick でも同様の処理
-        if (e.target === e.currentTarget) {
-          gameActions.setSettingsOpen(false);
-        }
-      }}
-    >
-      <div className="modal-content">
-        <div className="card-header">
-          <div className="flex justify-between items-center">
-            <h2 className="text-xl font-bold text-white">設定</h2>
-            <button
-              onClick={() => gameActions.setSettingsOpen(false)}
-              className="text-gray-400 hover:text-white text-2xl leading-none"
-            >
-              ✕
-            </button>
-          </div>
-        </div>
-        
-        <div className="card-body">
-          {/* 本番モード課題条件の全体説明 */}
-          {(isStageWithLessonConstraints || isStageWithMissionConstraints) && (
-            <div className="bg-gradient-to-r from-amber-900/20 to-orange-900/20 border border-amber-500/40 rounded-lg p-4 mb-4">
-              <div className="flex items-center space-x-2 mb-2">
-                <span className="text-xl">🎯</span>
-                <h3 className="text-lg font-bold text-amber-300">
-                  本番モード - 課題条件適用中
-                  {isStageWithLessonConstraints && '（レッスン）'}
-                  {isStageWithMissionConstraints && '（ミッション）'}
-                </h3>
-              </div>
-              <div className="text-sm text-amber-200 space-y-1">
-                <p>
-                  {isStageWithLessonConstraints && 'レッスンの課題条件に従って設定が固定されています。'}
-                  {isStageWithMissionConstraints && 'ミッションの課題条件に従って設定が固定されています。'}
-                </p>
-                <div className="mt-2 grid grid-cols-1 gap-2 text-xs">
-                  {(lessonContext?.clearConditions.key !== undefined || missionContext?.clearConditions?.key !== undefined) && (
-                    <div className="flex justify-between">
-                      <span>キー設定:</span>
-                      <span className="font-mono text-amber-300">
-                        {(() => {
-                          const key = lessonContext?.clearConditions.key ?? missionContext?.clearConditions?.key ?? 0;
-                          return key > 0 ? `+${key}` : key;
-                        })()}半音
-                      </span>
-                    </div>
-                  )}
-                  {(lessonContext?.clearConditions.speed !== undefined || missionContext?.clearConditions?.speed !== undefined) && (
-                    <div className="flex justify-between">
-                      <span>再生速度:</span>
-                      <span className="font-mono text-amber-300">
-                        {lessonContext?.clearConditions.speed ?? missionContext?.clearConditions?.speed ?? 1.0}倍速以上
-                      </span>
-                    </div>
-                  )}
-                  {(lessonContext?.clearConditions.rank || missionContext?.clearConditions?.rank) && (
-                    <div className="flex justify-between">
-                      <span>必要ランク:</span>
-                      <span className="font-mono text-amber-300">
-                        {lessonContext?.clearConditions.rank ?? missionContext?.clearConditions?.rank ?? 'B'}以上
-                      </span>
-                    </div>
-                  )}
-                  
-                  {(lessonContext?.clearConditions.notation_setting || missionContext?.clearConditions?.notation_setting) && (
-                    <div className="flex justify-between">
-                      <span>楽譜表示:</span>
-                      <span className="font-mono text-amber-300">
-                        {(() => {
-                          const notation = lessonContext?.clearConditions.notation_setting ?? missionContext?.clearConditions?.notation_setting;
-                          return notation === 'notes_chords' ? 'ノート+コード' :
-                                 notation === 'chords_only' ? 'コードのみ' :
-                                 'ノート+コード';
-                        })()}
-                      </span>
-                    </div>
-                  )}
-                </div>
-                <div className="mt-3 text-xs text-amber-400">
-                  💡 練習モードに切り替えると設定を自由に変更できます
-                </div>
-              </div>
-            </div>
-          )}
-
-          <div className="space-y-4">
-
-
-            {/* 入力モード選択 */}
-            <div className="space-y-4">
-              <div>
-                <label className="block text-sm font-medium text-gray-300 mb-3">
-                  入力モード
-                </label>
-                
-                {/* ラジオボタン選択 */}
-                <div className="flex flex-wrap gap-4">
-                  <label className="flex items-center space-x-2 cursor-pointer">
-                    <input
-                      type="radio"
-                      name="input-mode"
-                      value="midi"
-                      checked={settings.inputMode === 'midi'}
-                      onChange={() => gameActions.updateSettings({ inputMode: 'midi' })}
-                      className="radio radio-primary"
-                    />
-                    <span className="text-sm text-white font-medium">🎹 MIDI入力</span>
-                  </label>
-                  
-                  <label className="flex items-center space-x-2 cursor-pointer">
-                    <input
-                      type="radio"
-                      name="input-mode"
-                      value="audio"
-                      checked={settings.inputMode === 'audio'}
-                      onChange={() => gameActions.updateSettings({ inputMode: 'audio' })}
-                      className="radio radio-primary"
-                    />
-                    <span className="text-sm text-white font-medium">🎤 音声入力</span>
-                  </label>
-                </div>
-              </div>
-
-              {/* MIDI デバイス設定 */}
-              {settings.inputMode === 'midi' && (
-                <div className="bg-blue-900 bg-opacity-20 p-4 rounded-lg border border-blue-700 border-opacity-30">
-                  <h4 className="text-sm font-medium text-blue-200 mb-3">🎹 MIDI デバイス設定</h4>
-                  <MidiDeviceSelector
-                    value={settings.selectedMidiDevice}
-                    onChange={(deviceId: string | null) => gameActions.updateSettings({ selectedMidiDevice: deviceId })}
-                  />
-                </div>
-              )}
-
-              {/* 音声入力設定 */}
-              {settings.inputMode === 'audio' && (
-                <div className="bg-green-900 bg-opacity-20 p-4 rounded-lg border border-green-700 border-opacity-30">
-                  <div className="flex items-center justify-between mb-3">
-                    <h4 className="text-sm font-medium text-green-200">🎤 音声入力設定</h4>
-                    <div className="text-xs text-green-300 bg-green-800 bg-opacity-50 px-2 py-1 rounded">
-                      精度調整中
-                    </div>
-                  </div>
-                  
-                  <div className="space-y-3">
-                    {/* AudioDeviceSelector コンポーネント */}
-                    <AudioDeviceSelector
-                      value={settings.selectedAudioDevice}
-                      onChange={(deviceId: string | null) => gameActions.updateSettings({ selectedAudioDevice: deviceId })}
-                    />
-                    
-                    {/* PYIN感度調整スライダー */}
-                    <div>
-                      <label className="block text-xs text-green-200 mb-1">
-                        ピッチ検出感度: {Math.round((settings.pyinThreshold || 0.1) * 100)}%
-                      </label>
-                      <div className="text-xs text-green-300 mb-2">
-                        低い値ほど敏感に検出（誤検出増加）、高い値ほど厳密に検出
-                      </div>
-                      <input
-                        type="range"
-                        min="0.05"
-                        max="0.5"
-                        step="0.05"
-                        value={settings.pyinThreshold || 0.1}
-                        onChange={(e) => 
-                          gameActions.updateSettings({ pyinThreshold: parseFloat(e.target.value) })
-                        }
-                        className="slider w-full accent-green-400"
-                      />
-                      <div className="flex justify-between text-xs text-green-400 mt-1">
-                        <span>敏感 (5%)</span>
-                        <span>標準 (10%)</span>
-                        <span>厳密 (50%)</span>
-                      </div>
-                    </div>
-                  </div>
-                </div>
-              )}
-            </div>
-
-            {/* 音量設定 */}
-            <div className="space-y-3">
-              <div>
-                <label className="block text-sm font-medium text-gray-300 mb-2">
-                  音楽音量: {Math.round(settings.musicVolume * 100)}%
-                </label>
-                <input
-                  type="range"
-                  min="0"
-                  max="1"
-                  step="0.1"
-                  value={settings.musicVolume}
-                  onChange={(e) => 
-                    gameActions.updateSettings({ musicVolume: parseFloat(e.target.value) })
-                  }
-                  className="slider w-full"
-                />
-              </div>
-              
-              <div>
-                <label className="block text-sm font-medium text-gray-300 mb-2">
-                  MIDI音量: {Math.round(settings.midiVolume * 100)}%
-                </label>
-                <input
-                  type="range"
-                  min="0"
-                  max="1"
-                  step="0.01"
-                  value={settings.midiVolume}
-                  onChange={(e) => {
-                    const newVolume = parseFloat(e.target.value);
-                    gameActions.updateSettings({ midiVolume: newVolume });
-                    // MIDIControllerに即座に反映（デバウンス付き）
-                    requestAnimationFrame(() => {
-                      import('@/utils/MidiController').then(({ updateGlobalVolume }) => {
-                        updateGlobalVolume(newVolume);
-                      }).catch(error => {
-                        console.error('MidiController import failed:', error);
-                        // フォールバック処理 - 無音で続行
-                      });
-                    });
-                  }}
-                  className="slider w-full accent-amber-400"
-                />
-              </div>
-            </div>
-
-            {/* ノーツスピード */}
-            <div>
-              <label className="block text-sm font-medium text-gray-300 mb-2">
-                ノーツスピード: {settings.notesSpeed}x
-              </label>
-              <input
-                type="range"
-                min="0.5"
-                max="3.0"
-                step="0.1"
-                value={settings.notesSpeed}
-                onChange={(e) => 
-                  gameActions.updateSettings({ notesSpeed: parseFloat(e.target.value) })
-                }
-                className="slider"
-              />
-            </div>
-
-            {/* 再生スピード */}
-            <div>
-              <label className="block text-sm font-medium text-gray-300 mb-2">
-                再生スピード: {Math.round(settings.playbackSpeed * 100)}%
-                {(isStageWithLessonConstraints && lessonContext?.clearConditions.speed !== undefined) || 
-                 (isStageWithMissionConstraints && missionContext?.clearConditions?.speed !== undefined) && (
-                  <span className="ml-2 text-xs text-amber-400 bg-amber-900/20 px-2 py-1 rounded">
-                    最低{lessonContext?.clearConditions.speed ?? missionContext?.clearConditions?.speed ?? 1.0}倍速
-                  </span>
-                )}
-              </label>
-              {(isStageWithLessonConstraints && lessonContext?.clearConditions.speed !== undefined) || 
-               (isStageWithMissionConstraints && missionContext?.clearConditions?.speed !== undefined) && (
-                <div className="text-xs text-amber-300 mb-2 bg-amber-900/10 p-2 rounded border border-amber-600/30">
-                  🎯 課題条件: {lessonContext?.clearConditions.speed ?? missionContext?.clearConditions?.speed ?? 1.0}倍速以上が必要（本番モードでは{lessonContext?.clearConditions.speed ?? missionContext?.clearConditions?.speed ?? 1.0}倍速以上で変更可能）
-                </div>
-              )}
-              <input
-                type="range"
-                min={((isStageWithLessonConstraints && lessonContext?.clearConditions.speed !== undefined) || 
-                      (isStageWithMissionConstraints && missionContext?.clearConditions?.speed !== undefined))
-                     ? (lessonContext?.clearConditions.speed ?? missionContext?.clearConditions?.speed ?? 1.0).toString() 
-                     : "0.5"}
-                max="1.5"
-                step="0.05"
-                value={settings.playbackSpeed}
-                onChange={(e) => 
-                  gameActions.updateSettings({ playbackSpeed: parseFloat(e.target.value) })
-                }
-                className="slider"
-              />
-            </div>
-
-            {/* 判定タイミング調整 */}
-            <div>
-              <label className="block text-sm font-medium text-gray-300 mb-2">
-                表示タイミング調整 (判定も同期): {settings.timingAdjustment > 0 ? '+' : ''}{settings.timingAdjustment}ms
-              </label>
-              <div className="text-xs text-gray-400 mb-2">
-                ノーツの表示位置と判定タイミングを調整します（早く: -, 遅く: +）
-              </div>
-              <input
-                type="range"
-                min="-200"
-                max="200"
-                step="1"
-                value={settings.timingAdjustment}
-                onChange={(e) => 
-                  gameActions.updateSettings({ timingAdjustment: parseInt(e.target.value) })
-                }
-                className="slider"
-              />
-              <div className="flex justify-between text-xs text-gray-500 mt-1">
-                <span>-200ms (早く)</span>
-                <span>0ms</span>
-                <span>+200ms (遅く)</span>
-              </div>
-            </div>
-
-            {/* オクターブ違い許容設定 */}
-            <div>
-              <label className="block text-sm font-medium text-gray-300 mb-2">
-                オクターブ違いの音を正解にする
-              </label>
-              <div className="flex items-center space-x-4 mt-1">
-                <label className="flex items-center space-x-1 cursor-pointer">
-                  <input
-                    type="radio"
-                    name="allow-octave-error"
-                    value="on"
-                    checked={settings.allowOctaveError}
-                    onChange={() => gameActions.updateSettings({ allowOctaveError: true })}
-                    className="radio radio-sm"
-                  />
-                  <span className="text-sm text-gray-300">ON</span>
-                </label>
-                <label className="flex items-center space-x-1 cursor-pointer">
-                  <input
-                    type="radio"
-                    name="allow-octave-error"
-                    value="off"
-                    checked={!settings.allowOctaveError}
-                    onChange={() => gameActions.updateSettings({ allowOctaveError: false })}
-                    className="radio radio-sm"
-                  />
-                  <span className="text-sm text-gray-300">OFF</span>
-                </label>
-              </div>
-            </div>
-
-            {/* 移調楽器設定 */}
-            <div>
-              <label className="block text-sm font-medium text-gray-300 mb-2">
-                移調楽器設定
-                {(isStageWithLessonConstraints && lessonContext?.clearConditions.key !== undefined) || 
-                 (isStageWithMissionConstraints && missionContext?.clearConditions?.key !== undefined) && (
-                  <span className="ml-2 text-xs text-amber-400 bg-amber-900/20 px-2 py-1 rounded">
-                    本番モード固定
-                  </span>
-                )}
-              </label>
-              {(isStageWithLessonConstraints && lessonContext?.clearConditions.key !== undefined) || 
-               (isStageWithMissionConstraints && missionContext?.clearConditions?.key !== undefined) && (
-                <div className="text-xs text-amber-300 mb-2 bg-amber-900/10 p-2 rounded border border-amber-600/30">
-                  🎯 課題条件: キー設定が固定されています（本番モードでは変更不可）
-                </div>
-              )}
-              <select
-                value={settings.transposingInstrument}
-                onChange={(e) => gameActions.updateSettings({ transposingInstrument: e.target.value as TransposingInstrument })}
-                className={`select select-bordered w-full max-w-xs bg-gray-800 text-white mb-2 ${
-                  ((isStageWithLessonConstraints && lessonContext?.clearConditions.key !== undefined) || 
-                   (isStageWithMissionConstraints && missionContext?.clearConditions?.key !== undefined)) ? 'opacity-50 cursor-not-allowed' : ''
-                }`}
-                disabled={(isStageWithLessonConstraints && lessonContext?.clearConditions.key !== undefined) || 
-                         (isStageWithMissionConstraints && missionContext?.clearConditions?.key !== undefined)}
-              >
-                <option value="concert_pitch">コンサートピッチ（移調なし）</option>
-                <option value="bb_major_2nd">in Bb (長2度上) ソプラノサックス、トランペット、クラリネット</option>
-                <option value="bb_major_9th">in Bb (1オクターブ+長2度上) テナーサックス</option>
-                <option value="eb_major_6th">in Eb (長6度上) アルトサックス</option>
-                <option value="eb_major_13th">in Eb (1オクターブ+長6度上) バリトンサックス</option>
-              </select>
-              <div className="text-xs text-gray-400 mt-1">
-                選択した楽器に応じて楽譜が移調されます。鍵盤はコンサートピッチ（C調）のまま表示されます。<br/>
-                <span className="text-yellow-300">+半音数 = 楽譜がその分高く移調されます</span>
-              </div>
-            </div>
-
-            {/* 簡易表示ON/OFF */}
-            <div>
-              <label className="block text-sm font-medium text-gray-300 mb-2">
-                簡易表示
-              </label>
-              <div className="flex items-center space-x-4 mt-1">
-                <label className="flex items-center space-x-1 cursor-pointer">
-                  <input
-                    type="radio"
-                    name="simple-display-mode"
-                    value="on"
-                    checked={settings.simpleDisplayMode}
-                    onChange={() => gameActions.updateSettings({ simpleDisplayMode: true })}
-                    className="radio radio-sm"
-                  />
-                  <span className="text-sm text-gray-300">ON</span>
-                </label>
-                <label className="flex items-center space-x-1 cursor-pointer">
-                  <input
-                    type="radio"
-                    name="simple-display-mode"
-                    value="off"
-                    checked={!settings.simpleDisplayMode}
-                    onChange={() => gameActions.updateSettings({ simpleDisplayMode: false })}
-                    className="radio radio-sm"
-                  />
-                  <span className="text-sm text-gray-300">OFF</span>
-                </label>
-              </div>
-              <div className="text-xs text-gray-400 mt-1">
-                ONにすると、複雑な音名（異名同音、ダブルシャープ等）が基本的な音名に変換されて表示されます。<br />
-                <strong>PIXIノーツ、鍵盤、OSMD楽譜</strong>のすべてに適用されます。
-              </div>
-            </div>
-
-            {/* 音名表示設定 */}
-            <div>
-              <label className="block text-sm font-medium text-gray-300 mb-2">
-                音名表示（鍵盤・ノーツ共通）
-              </label>
-              <select
-                value={settings.noteNameStyle}
-                onChange={(e) => gameActions.updateSettings({ noteNameStyle: e.target.value as any })}
-                className="select select-bordered w-full max-w-xs bg-gray-800 text-white mb-2"
-              >
-                <option value="off">OFF</option>
-                <option value="abc">英語 (C, D, E...)</option>
-                <option value="solfege">ドレミ</option>
-              </select>
-              <div className="text-xs text-gray-400 mt-1">
-                {settings.transposingInstrument !== 'concert_pitch' && 
-                  <div>音名は{getTransposingInstrumentName(settings.transposingInstrument)}用に移調されて表示されます。</div>
-                }
-              </div>
-            </div>
-
-            {/* 楽譜表示モード */}
-            <div>
-              <label className="block text-sm font-medium text-gray-300 mb-2">
-                楽譜表示
-                {(isStageWithLessonConstraints && lessonContext?.clearConditions.notation_setting) || 
-                 (isStageWithMissionConstraints && missionContext?.clearConditions?.notation_setting) && (
-                  <span className="ml-2 text-xs text-amber-400 bg-amber-900/20 px-2 py-1 rounded">
-                    本番モード固定
-                  </span>
-                )}
-              </label>
-              {(isStageWithLessonConstraints && lessonContext?.clearConditions.notation_setting) || 
-               (isStageWithMissionConstraints && missionContext?.clearConditions?.notation_setting) && (
-                <div className="text-xs text-amber-300 mb-2 bg-amber-900/10 p-2 rounded border border-amber-600/30">
-                  🎯 課題条件: {
-                    (() => {
-                      const notation = lessonContext?.clearConditions.notation_setting ?? missionContext?.clearConditions?.notation_setting;
-                      return notation === 'notes_chords' ? 'ノート+コード表示' :
-                             notation === 'chords_only' ? 'コードのみ表示' :
-                             'ノート+コード表示';
-                    })()
-                  }が必要（本番モードでは固定）
-                </div>
-              )}
-              <div className="flex items-center space-x-4 mt-1">
-                <label className={`flex items-center space-x-1 ${((isStageWithLessonConstraints && lessonContext?.clearConditions.notation_setting) || 
-                                                                 (isStageWithMissionConstraints && missionContext?.clearConditions?.notation_setting)) ? 'cursor-not-allowed opacity-60' : 'cursor-pointer'}`}>
-                  <input
-                    type="radio"
-                    name="sheet-music-mode"
-                    value="full"
-                    checked={!settings.sheetMusicChordsOnly}
-                    onChange={() =>
-                      gameActions.updateSettings({ sheetMusicChordsOnly: false })
-                    }
-                    className="radio radio-sm"
-                    disabled={(isStageWithLessonConstraints && lessonContext?.clearConditions.notation_setting !== undefined) || 
-                             (isStageWithMissionConstraints && missionContext?.clearConditions?.notation_setting !== undefined)}
-                  />
-                  <span className="text-sm text-gray-300">ノート+コード</span>
-                </label>
-                <label className={`flex items-center space-x-1 ${((isStageWithLessonConstraints && lessonContext?.clearConditions.notation_setting) || 
-                                                                 (isStageWithMissionConstraints && missionContext?.clearConditions?.notation_setting)) ? 'cursor-not-allowed opacity-60' : 'cursor-pointer'}`}>
-                  <input
-                    type="radio"
-                    name="sheet-music-mode"
-                    value="chords-only"
-                    checked={settings.sheetMusicChordsOnly}
-                    onChange={() =>
-                      gameActions.updateSettings({ sheetMusicChordsOnly: true })
-                    }
-                    className="radio radio-sm"
-                    disabled={(isStageWithLessonConstraints && lessonContext?.clearConditions.notation_setting !== undefined) || 
-                             (isStageWithMissionConstraints && missionContext?.clearConditions?.notation_setting !== undefined)}
-                  />
-                  <span className="text-sm text-gray-300">コードのみ</span>
-                </label>
-              </div>
-            </div>
-
-            {/* 練習モードガイド設定 - 練習モード時のみ表示 */}
-            {mode === 'practice' && (
-              <div>
-                <label className="block text-sm font-medium text-gray-300 mb-2">
-                  練習モードガイド
-                </label>
-                <select
-                  value={settings.practiceGuide ?? 'key'}
-                  onChange={(e) => gameActions.updateSettings({ practiceGuide: e.target.value as any })}
-                  className="select select-bordered w-full max-w-xs bg-gray-800 text-white"
-                >
-                  <option value="off">OFF</option>
-                  <option value="key_auto">鍵盤ハイライト + オートプレイ</option>
-                  <option value="key">鍵盤ハイライトのみ</option>
-                </select>
-                <div className="text-xs text-gray-400 mt-1">
-                  ノーツが判定ラインを通過する際の表示ガイド（練習モード専用）
-                </div>
-              </div>
-            )}
-
-            {/* ローカルストレージ管理セクション */}
-            <div className="border-t border-gray-600 pt-4 mt-6">
-              <h3 className="text-sm font-medium text-gray-300 mb-3">💾 設定の保存・管理</h3>
-              
-              <div className="bg-gray-800 bg-opacity-50 p-4 rounded-lg border border-gray-600">
-                <div className="space-y-3">
-                  {/* 保存状態表示 */}
-                  <div className="flex items-center justify-between">
-                    <span className="text-sm text-gray-300">保存状態:</span>
-                    <span className={`text-xs px-2 py-1 rounded ${
-                      hasStoredSettings 
-                        ? 'bg-green-600 text-green-100' 
-                        : 'bg-gray-600 text-gray-300'
-                    }`}>
-                      {hasStoredSettings ? '設定が保存されています' : '設定は保存されていません'}
-                    </span>
-                  </div>
-                  
-                  <div className="text-xs text-gray-400">
-                    設定は自動的にローカルストレージに保存されます（再生速度・楽譜表示設定は除く）。
-                    ブラウザを閉じても設定が保持されます。楽譜表示は曲を開く度にデフォルト（ノーツ+コード）になります。
-                  </div>
-                  
-                  {/* 操作ボタン */}
-                  <div className="flex gap-2">
-                    <button
-                      onClick={handleResetSettings}
-                      className="btn btn-sm btn-outline btn-warning"
-                    >
-                      🔄 デフォルトにリセット
-                    </button>
-                    
-                    {hasStoredSettings && (
-                      <button
-                        onClick={handleClearStorage}
-                        className="btn btn-sm btn-outline btn-error"
-                      >
-                        🗑️ 保存データ削除
-                      </button>
-                    )}
-                  </div>
-                </div>
-              </div>
-            </div>
-          </div>
-        </div>
-      </div>
-    </div>
-  );
-};
-
-/**
- * ヘッダー右端ボタン群
- */
-const HeaderRightControls: React.FC = () => {
-  const { user } = useAuthStore();
-
-  if (!user) {
-    // 未ログイン
-    return (
-      <div className="flex items-center space-x-4">
-        <a href="#login" className="btn btn-sm btn-outline">会員登録 / ログイン</a>
-      </div>
-    );
-  }
-
-  return (
-    <div className="flex items-center space-x-4">
-      {/* アカウント */}
-      <a href="#account" className="btn btn-sm btn-primary">アカウント</a>
-    </div>
-  );
-};
-
-export default GameScreen;
+import React, { useState, useEffect } from 'react';
+import { useGameSelector, useGameActions } from '@/stores/helpers';
+import GameEngineComponent from './GameEngine';
+import ControlBar from './ControlBar';
+import { MidiDeviceSelector, AudioDeviceSelector } from '@/components/ui/MidiDeviceManager';
+import ResultModal from './ResultModal';
+import SheetMusicDisplay from './SheetMusicDisplay';
+import ResizeHandle from '@/components/ui/ResizeHandle';
+import { getTransposingInstrumentName } from '@/utils/musicXmlTransposer';
+import type { TransposingInstrument } from '@/types';
+import { useAuthStore } from '@/stores/authStore';
+import { fetchSongs, MembershipRank, rankAllowed } from '@/platform/supabaseSongs';
+import { getChallengeSongs } from '@/platform/supabaseChallenges';
+import { FaArrowLeft, FaAward, FaMusic } from 'react-icons/fa';
+import GameHeader from '@/components/ui/GameHeader';
+
+/**
+ * メインゲーム画面コンポーネント
+ * ゲームのメインUI要素を統合
+ */
+const GameScreen: React.FC = () => {
+  const { currentTab, currentSong, score, isSettingsOpen, settings } = useGameSelector((s) => ({
+    currentTab: s.currentTab,
+    currentSong: s.currentSong,
+    score: s.score,
+    isSettingsOpen: s.isSettingsOpen,
+    settings: s.settings
+  }));
+
+  const gameActions = useGameActions();
+  
+  // レッスン曲読み込み中の状態管理を追加
+  const [isLoadingLessonSong, setIsLoadingLessonSong] = useState(false);
+
+  // レッスン曲とミッション曲の自動読み込み処理を追加
+  useEffect(() => {
+    const handleLessonPlay = async (hash: string) => {
+      console.log('🎵 レッスン曲読み込み開始');
+      setIsLoadingLessonSong(true);
+      
+      const params = new URLSearchParams(hash.split('?')[1] || '');
+      const songId = params.get('id');
+      const lessonId = params.get('lessonId');
+      const key = parseInt(params.get('key') || '0');
+      const speed = parseFloat(params.get('speed') || '1.0');
+      const rank = params.get('rank') || 'B';
+      const count = parseInt(params.get('count') || '1');
+      const notation = params.get('notation') || 'both';
+      const requiresDays = params.get('requiresDays') === 'true';
+      const dailyCount = parseInt(params.get('dailyCount') || '1');
+      
+      // 権限制御: Standard(Global)はレッスン/曲プレイ不可
+      if (useAuthStore.getState().profile?.rank === 'standard_global') {
+        console.warn('Standard(Global)は#play-lesson非対応のためダッシュボードへ');
+        setIsLoadingLessonSong(false);
+        window.location.hash = '#dashboard';
+        return;
+      }
+      
+      if (songId) {
+        try {
+          // 曲データを取得（レッスン曲は通常曲も使用できるため、すべての曲から検索）
+          const songs = await fetchSongs(); // すべての曲を取得
+          const song = songs.find(s => s.id === songId);
+          
+          if (!song) {
+            console.error('曲が見つかりません:', songId);
+            // エラー時は曲選択画面に戻る
+            setIsLoadingLessonSong(false);
+            window.location.hash = '#songs';
+            return;
+          }
+          
+          // JSONデータの取得
+          let notesData: any;
+          if (song.json_url) {
+            const response = await fetch(song.json_url);
+            if (!response.ok) {
+              throw new Error(`JSONデータの読み込みに失敗: ${response.status} ${response.statusText}`);
+            }
+            
+            // レスポンスの内容をチェック
+            const contentType = response.headers.get('content-type');
+            if (!contentType || !contentType.includes('application/json')) {
+              console.warn('⚠️ JSONでないコンテンツタイプ:', contentType);
+            }
+            
+            const responseText = await response.text();
+            
+            // HTMLが返されている場合の検出
+            if (responseText.trim().startsWith('<')) {
+              throw new Error('JSONデータの代わりにHTMLが返されました。ファイルパスまたはサーバー設定を確認してください。');
+            }
+            
+            try {
+              notesData = JSON.parse(responseText);
+            } catch (parseError) {
+              console.error('JSON解析エラー:', parseError);
+              console.error('レスポンス内容の先頭100文字:', responseText.substring(0, 100));
+              throw new Error(`JSONデータの解析に失敗しました: ${parseError instanceof Error ? parseError.message : 'Unknown parse error'}`);
+            }
+          } else if (song.json_data) {
+            notesData = song.json_data;
+          } else {
+            throw new Error('曲のノーツデータがありません');
+          }
+          
+          // notes配列の抽出
+          const notes = Array.isArray(notesData) ? notesData : notesData.notes;
+          if (!notes || !Array.isArray(notes)) {
+            throw new Error('ノーツデータの形式が不正です');
+          }
+          
+          const mapped = notes.map((n: any, idx: number) => ({ 
+            id: `${song.id}-${idx}`, 
+            time: n.time, 
+            pitch: n.pitch 
+          }));
+          
+          // 音声ファイルの長さを取得
+          let duration = 60; // デフォルト値
+          if (song.audio_url) {
+            try {
+              const audio = new Audio(song.audio_url);
+              audio.crossOrigin = 'anonymous';
+              await new Promise((resolve) => {
+                const loadedHandler = () => {
+                  duration = Math.floor(audio.duration) || 60;
+                  resolve(void 0);
+                };
+                const errorHandler = () => {
+                  console.warn('音声ファイルの読み込みに失敗、デフォルト時間を使用');
+                  resolve(void 0);
+                };
+                
+                audio.addEventListener('loadedmetadata', loadedHandler);
+                audio.addEventListener('error', errorHandler);
+                
+                // タイムアウト処理
+                setTimeout(() => resolve(void 0), 5000);
+              });
+            } catch (e) {
+              console.warn('音声ファイル時間取得エラー:', e);
+            }
+          }
+          
+          // 事前にミッションコンテキストをクリア
+          gameActions.clearMissionContext();
+
+          // レッスンコンテキストを設定
+          if (lessonId) {
+            gameActions.setLessonContext(lessonId, {
+              key,
+              speed,
+              rank,
+              count,
+              notation_setting: notation,
+              requires_days: requiresDays,
+              daily_count: dailyCount
+            });
+          }
+          
+          // レッスン設定を先に適用（loadSongの前に実行）
+          // 明示的リセット: 前の曲の再生・状態を完全停止/初期化
+          gameActions.stop();
+          gameActions.clearSong();
+          
+          await gameActions.updateSettings({
+            transpose: key,
+            playbackSpeed: speed,
+            // notation設定に基づいて表示設定を更新
+            showSheetMusic: notation === 'notes_chords' || notation === 'both' || notation === 'chords_only',
+            sheetMusicChordsOnly: notation === 'chords_only'
+          });
+          
+          // 曲をロード（設定適用後に実行）
+          await gameActions.loadSong({
+            id: song.id,
+            title: song.title,
+            artist: song.artist || '',
+            duration: duration,
+            audioFile: song.audio_url || '',
+            musicXmlFile: song.xml_url || null
+          }, mapped);
+          
+          // 曲のロード完了後に画面遷移を行う
+          // 先にタブを切り替えてから、ハッシュを変更することで一瞬の曲選択画面表示を防ぐ
+          gameActions.setCurrentTab('practice');
+          
+          // 読み込み完了
+          setIsLoadingLessonSong(false);
+          
+          // 少し遅延させてからハッシュを変更（画面更新の完了を待つ）
+          setTimeout(() => {
+            window.location.hash = '#practice';
+          }, 10);
+          
+        } catch (error) {
+          console.error('レッスン曲の読み込みエラー:', error);
+          
+          // エラーの詳細情報をログ出力
+          if (error instanceof Error) {
+            console.error('エラーメッセージ:', error.message);
+            console.error('エラースタック:', error.stack);
+          }
+          
+          // ユーザーにエラーを通知（簡素なアラート）
+          let userMessage = '楽曲の読み込みに失敗しました。';
+          if (error instanceof Error) {
+            if (error.message.includes('HTMLが返されました')) {
+              userMessage = 'ファイルが見つかりません。曲データの設定を確認してください。';
+            } else if (error.message.includes('JSON') || error.message.includes('Unexpected token')) {
+              userMessage = '楽曲ファイルの形式が正しくありません。';
+            }
+          }
+          
+          // 非同期でアラートを表示（UIブロックを避ける）
+          setTimeout(() => {
+            alert(userMessage);
+          }, 100);
+          
+          setIsLoadingLessonSong(false);
+          window.location.hash = '#songs';
+        }
+      } else {
+        console.warn('⚠️ songIdが不足:', { songId });
+        setIsLoadingLessonSong(false);
+      }
+    };
+
+    const handleMissionPlay = async (hash: string) => {
+      console.log('🎵 ミッション曲読み込み開始');
+      setIsLoadingLessonSong(true);
+      
+      // 権限制御: Standard(Global)はミッションプレイ不可
+      if (useAuthStore.getState().profile?.rank === 'standard_global') {
+        console.warn('Standard(Global)は#play-mission非対応のためミッション一覧→ダッシュボードへ');
+        setIsLoadingLessonSong(false);
+        window.location.hash = '#dashboard';
+        return;
+      }
+      
+      // '#play-mission?...' から '?' 以降をパース
+      const [, query] = hash.split('?');
+      const params = new URLSearchParams(query);
+      const songId = params.get('song');
+      const missionId = params.get('mission');
+      
+      console.log('🎵 Mission play parameters:', { songId, missionId, fullHash: hash });
+      
+      if (songId && missionId) {
+        try {
+          console.log('🔍 ミッション曲の条件を取得中:', { songId, missionId });
+          
+          // ミッション曲の条件をデータベースから取得
+          const challengeSongs = await getChallengeSongs(missionId);
+          console.log('🔍 challengeSongs取得完了:', { challengeSongs });
+          
+          const challengeSong = challengeSongs.find(cs => cs.song_id === songId);
+          console.log('🔍 challengeSong検索結果:', { challengeSong });
+          
+          if (!challengeSong) {
+            console.error('❌ ミッション曲が見つかりません:', { 
+              songId, 
+              missionId,
+              availableSongs: challengeSongs.map(cs => cs.song_id)
+            });
+            setIsLoadingLessonSong(false);
+            // ミッション一覧に戻る
+            setTimeout(() => {
+              window.location.hash = '#missions';
+            }, 100);
+            return;
+          }
+          
+          // 曲データを取得
+          console.log('🔍 曲データを取得中:', { songId });
+          const songs = await fetchSongs();
+          const song = songs.find(s => s.id === songId);
+          console.log('🔍 曲データ検索結果:', { song: song ? { id: song.id, title: song.title } : null });
+          
+          if (!song) {
+            console.error('❌ 曲が見つかりません:', {
+              songId,
+              availableSongs: songs.map(s => ({ id: s.id, title: s.title }))
+            });
+            setIsLoadingLessonSong(false);
+            // ミッション一覧に戻る
+            setTimeout(() => {
+              window.location.hash = '#missions';
+            }, 100);
+            return;
+          }
+          
+          // JSONデータの取得
+          let notesData: any;
+          if (song.json_url) {
+            const response = await fetch(song.json_url);
+            if (!response.ok) {
+              throw new Error(`JSONデータの読み込みに失敗: ${response.status} ${response.statusText}`);
+            }
+            
+            const responseText = await response.text();
+            
+            if (responseText.trim().startsWith('<')) {
+              throw new Error('JSONデータの代わりにHTMLが返されました。');
+            }
+            
+            notesData = JSON.parse(responseText);
+          } else if (song.json_data) {
+            notesData = song.json_data;
+          } else {
+            throw new Error('曲のノーツデータがありません');
+          }
+          
+          // notes配列の抽出
+          const notes = Array.isArray(notesData) ? notesData : notesData.notes;
+          if (!notes || !Array.isArray(notes)) {
+            throw new Error('ノーツデータの形式が不正です');
+          }
+          
+          const mapped = notes.map((n: any, idx: number) => ({ 
+            id: `${song.id}-${idx}`, 
+            time: n.time, 
+            pitch: n.pitch 
+          }));
+          
+          // 音声ファイルの長さを取得
+          let duration = 60;
+          if (song.audio_url) {
+            try {
+              const audio = new Audio(song.audio_url);
+              audio.crossOrigin = 'anonymous';
+              await new Promise((resolve) => {
+                const loadedHandler = () => {
+                  duration = Math.floor(audio.duration) || 60;
+                  resolve(void 0);
+                };
+                const errorHandler = () => {
+                  console.warn('音声ファイルの読み込みに失敗、デフォルト時間を使用');
+                  resolve(void 0);
+                };
+                
+                audio.addEventListener('loadedmetadata', loadedHandler);
+                audio.addEventListener('error', errorHandler);
+                setTimeout(() => resolve(void 0), 5000);
+              });
+            } catch (e) {
+              console.warn('音声ファイル時間取得エラー:', e);
+            }
+          }
+          
+          // 事前にレッスンコンテキストをクリア
+          gameActions.clearLessonContext();
+
+          // ミッションコンテキストを設定
+          gameActions.setMissionContext(missionId, songId, {
+            key: challengeSong.key_offset,
+            speed: challengeSong.min_speed,
+            rank: challengeSong.min_rank,
+            count: challengeSong.clears_required,
+            notation_setting: challengeSong.notation_setting
+          });
+          
+          // ミッション曲の条件を先に設定に適用（loadSongの前に実行）
+          // 明示的リセット: 前の曲の再生・状態を完全停止/初期化
+          gameActions.stop();
+          gameActions.clearSong();
+          
+          await gameActions.updateSettings({
+            transpose: challengeSong.key_offset,
+            playbackSpeed: challengeSong.min_speed,
+            // notation設定に基づいて表示設定を更新
+            showSheetMusic: challengeSong.notation_setting === 'notes_chords' || challengeSong.notation_setting === 'both' || challengeSong.notation_setting === 'chords_only',
+            sheetMusicChordsOnly: challengeSong.notation_setting === 'chords_only'
+          });
+          
+          // 曲をロード（設定適用後に実行）
+          console.log('🎵 Loading mission song:', song.title);
+          await gameActions.loadSong({
+            id: song.id,
+            title: song.title,
+            artist: song.artist || '',
+            duration: duration,
+            audioFile: song.audio_url || '',
+            musicXmlFile: song.xml_url || null
+          }, mapped);
+          
+          console.log('✅ Mission song loaded successfully, switching to practice tab');
+          
+          // 画面遷移
+          gameActions.setCurrentTab('practice');
+          setIsLoadingLessonSong(false);
+          
+          console.log('🔧 ミッション曲読み込み完了、practiceタブに遷移中');
+          setTimeout(() => {
+            window.location.hash = '#practice';
+            console.log('🔧 ハッシュを#practiceに変更完了');
+          }, 10);
+          
+        } catch (error) {
+          console.error('❌ ミッション曲の読み込みエラー:', {
+            error,
+            songId,
+            missionId,
+            errorMessage: error instanceof Error ? error.message : 'Unknown error'
+          });
+          setIsLoadingLessonSong(false);
+          // エラー時はミッション一覧に戻る
+          setTimeout(() => {
+            window.location.hash = '#missions';
+          }, 100);
+        }
+      } else {
+        console.warn('⚠️ songIdまたはmissionIdが不足:', { songId, missionId });
+        setIsLoadingLessonSong(false);
+      }
+    };
+
+    const checkLessonPlay = async () => {
+      const hash = window.location.hash;
+      console.log('🔍 checkLessonPlay 実行:', { hash });
+      
+      if (hash.startsWith('#play-lesson')) {
+        await handleLessonPlay(hash);
+        return;
+      }
+      
+      if (hash.startsWith('#play-mission')) {
+        await handleMissionPlay(hash);
+        return;
+      }
+      
+      console.log('🔍 非該当ハッシュ:', { hash });
+      setIsLoadingLessonSong(false);
+    };
+    
+    checkLessonPlay();
+    
+    // ハッシュ変更を監視
+    const handleHashChange = () => {
+      checkLessonPlay();
+    };
+    
+    window.addEventListener('hashchange', handleHashChange);
+    return () => window.removeEventListener('hashchange', handleHashChange);
+  }, [gameActions]);
+
+  // 🔧 自動リダイレクト: 曲が未選択で、今タブが songs 以外なら自動で songs タブへ
+  // ただし、レッスン曲読み込み中（#play-lesson）またはミッション曲読み込み中（#play-mission）は除外
+  useEffect(() => {
+    const isPlayLessonHash = window.location.hash.startsWith('#play-lesson') || window.location.hash.startsWith('#play-mission');
+    console.log('🔧 Auto-redirect check:', { 
+      currentSong: !!currentSong, 
+      currentTab, 
+      isPlayLessonHash, 
+      isLoadingLessonSong, 
+      hash: window.location.hash,
+      willRedirect: !currentSong && currentTab !== 'songs' && !isPlayLessonHash && !isLoadingLessonSong
+    });
+    
+    // レッスン曲・ミッション曲読み込み中は曲選択画面へのリダイレクトをスキップ
+    const isStandardGlobal = useAuthStore.getState().profile?.rank === 'standard_global';
+    if (!currentSong && currentTab !== 'songs' && !isPlayLessonHash && !isLoadingLessonSong) {
+      if (isStandardGlobal) {
+        // 権限制御: standard_global は曲選択タブへ飛ばさない
+        console.log('🔧 Auto-redirect suppressed for Standard(Global)');
+        return;
+      }
+      console.log('🔧 Auto-redirecting to songs tab');
+      gameActions.setCurrentTab('songs');
+    } else if (isPlayLessonHash || isLoadingLessonSong) {
+      console.log('🔧 Auto-redirect skipped (lesson/mission loading)');
+    }
+  }, [currentSong, currentTab, gameActions, isLoadingLessonSong]);
+
+  // レッスン曲読み込み中はローディング表示のみを返す
+  if (isLoadingLessonSong) {
+    return (
+      <div className="w-full h-screen bg-gradient-game text-white flex items-center justify-center">
+        <div className="text-center space-y-4">
+          <div className="w-16 h-16 border-4 border-primary-500 border-t-transparent rounded-full animate-spin mx-auto"></div>
+          <p className="text-lg text-gray-300">レッスン曲を読み込み中...</p>
+        </div>
+      </div>
+    );
+  }
+
+  return (
+    <div 
+      className="game-container h-[100dvh] flex flex-col bg-gradient-game"
+      style={{
+        touchAction: 'none',
+        userSelect: 'none',
+        WebkitUserSelect: 'none',
+        WebkitTouchCallout: 'none',
+        overscrollBehavior: 'none'
+      }}
+    >
+            {/* ヘッダー */}
+      {settings.showHeader && (
+        <GameHeader />
+      )}
+
+      {/* メインコンテンツエリア */}
+      <main className="flex-1 flex flex-col overflow-hidden min-h-0">
+        {currentTab === 'songs' ? (
+          <SongSelectionScreen />
+        ) : (
+          <GamePlayScreen />
+        )}
+      </main>
+
+      {isSettingsOpen && <SettingsPanel />}
+
+      <ResultModal />
+    </div>
+  );
+};
+
+/**
+ * タブボタンコンポーネント
+ */
+interface TabButtonProps {
+  active: boolean;
+  onClick: () => void;
+  children: React.ReactNode;
+}
+
+const TabButton: React.FC<TabButtonProps> = ({ active, onClick, children }) => {
+  return (
+    <button
+      onClick={onClick}
+      className={`tab-xs ${active ? 'tab-active' : 'tab-inactive'}`}
+    >
+      {children}
+    </button>
+  );
+};
+
+interface HashButtonProps { hash: string; children: React.ReactNode; }
+const HashButton: React.FC<HashButtonProps> = ({ hash, children }) => {
+  const [currentHash, setCurrentHash] = useState(window.location.hash);
+
+  useEffect(() => {
+    const handler = () => setCurrentHash(window.location.hash);
+    window.addEventListener('hashchange', handler);
+    return () => window.removeEventListener('hashchange', handler);
+  }, []);
+
+  const active = currentHash === hash;
+
+  return (
+    <button
+      onClick={() => {
+        window.location.hash = hash;
+      }}
+      className={`tab-xs ${active ? 'tab-active' : 'tab-inactive'}`}
+    >
+      {children}
+    </button>
+  );
+};
+
+/**
+ * 楽曲選択画面
+ */
+const SongSelectionScreen: React.FC = () => {
+  const gameActions = useGameActions();
+  const { profile, user } = useAuthStore();
+  const [dbSongs, setDbSongs] = React.useState<any[]>([]);
+  const [songStats, setSongStats] = React.useState<Record<string, {clear_count: number; b_rank_plus_count?: number; best_score?: number; best_rank?: string}>>({});
+  const [lockedSong, setLockedSong] = React.useState<{title:string;min_rank:string}|null>(null);
+  const [sortBy, setSortBy] = React.useState<'artist' | 'title'>('artist');
+  const [searchTerm, setSearchTerm] = React.useState('');
+  
+  React.useEffect(() => {
+    (async () => {
+      try {
+        const allSongs = await fetchSongs('general');
+        setDbSongs(allSongs);
+        
+        // ユーザー統計を取得
+        if (user) {
+          console.log('🔍 [DEBUG] User found, fetching stats for user:', user.id);
+          const { getSupabaseClient } = await import('@/platform/supabaseClient');
+          const supabase = getSupabaseClient();
+          
+          const { data: userStats, error } = await supabase
+            .from('user_song_stats')
+            .select('song_id, clear_count, best_score, best_rank, b_rank_plus_count')
+            .eq('user_id', user.id);
+          
+          console.log('🔍 [DEBUG] Supabase query result:', {
+            data: userStats,
+            error: error,
+            rowCount: userStats?.length || 0
+          });
+          
+          if (userStats) {
+            const statsMap: Record<string, {clear_count: number; b_rank_plus_count?: number; best_score?: number; best_rank?: string}> = {};
+            userStats.forEach(stat => {
+              statsMap[stat.song_id] = {
+                clear_count: stat.clear_count,
+                b_rank_plus_count: stat.b_rank_plus_count || 0,
+                best_score: stat.best_score,
+                best_rank: stat.best_rank
+              };
+            });
+            console.log('🔍 [DEBUG] Stats map created:', statsMap);
+            setSongStats(statsMap);
+          } else {
+            console.log('🔍 [DEBUG] No user stats found or userStats is null');
+          }
+        } else {
+          console.log('🔍 [DEBUG] No user found, skipping stats fetch');
+        }
+      } catch (e) {
+        console.error('🔍 [DEBUG] 曲一覧取得失敗', e);
+        console.error('🔍 [DEBUG] Error details:', {
+          message: e instanceof Error ? e.message : 'Unknown error',
+          stack: e instanceof Error ? e.stack : undefined,
+          user: user ? { id: user.id, email: user.email } : null
+        });
+      }
+    })();
+  }, [profile, user]);
+
+  // 楽曲ソート機能
+  const sortedSongs = React.useMemo(() => {
+    let sorted = [...dbSongs];
+    
+    // 検索フィルタ
+    if (searchTerm && searchTerm.trim() !== '') {
+      const term = searchTerm.toLowerCase();
+      sorted = sorted.filter(song => (
+        (song.title || '').toLowerCase().includes(term) ||
+        (song.artist || '').toLowerCase().includes(term)
+      ));
+    }
+    
+    // ソート
+    sorted.sort((a, b) => {
+      if (sortBy === 'artist') {
+        // アーティスト順 → タイトル順
+        const artistCompare = (a.artist || '').localeCompare(b.artist || '');
+        if (artistCompare !== 0) return artistCompare;
+        return (a.title || '').localeCompare(b.title || '');
+      }
+      if (sortBy === 'title') {
+        return (a.title || '').localeCompare(b.title || '');
+      }
+      return 0;
+    });
+    
+    return sorted;
+  }, [dbSongs, sortBy, searchTerm]);
+
+  return (
+    <div className="flex-1 p-3 sm:p-6 overflow-auto">
+      <div className="max-w-6xl mx-auto">
+        <div className="flex items-center justify-between mb-4 sm:mb-6">
+          <h2 className="text-xl sm:text-2xl font-bold text-white">楽曲選択</h2>
+          <div className="text-sm text-gray-400">
+            {sortedSongs.length} 曲
+          </div>
+        </div>
+
+
+        <div className="mb-6 p-4 bg-slate-800 rounded-lg border border-slate-700">
+          <div className="flex items-center space-x-2 mb-1">
+            <FaMusic className="text-green-400" />
+            <h3 className="text-sm font-semibold">楽曲を選んで練習しましょう</h3>
+          </div>
+          <p className="text-gray-300 text-xs sm:text-sm">
+            フィルターや曲を使って曲を探し、選択すると練習画面に移動します。自分のペースで練習を進めましょう。
+          </p>
+        </div>
+        
+        {/* フィルター コントロール */}
+
+        <div className="flex flex-wrap items-center gap-3 mb-6 p-4 bg-slate-800 rounded-lg border border-slate-700">
+          <div className="flex items-center space-x-2 whitespace-nowrap">
+            <label className="text-sm text-gray-300">ソート:</label>
+            <select
+              value={sortBy}
+              onChange={(e) => setSortBy(e.target.value as 'artist' | 'title')}
+              className="select select-sm bg-slate-700 text-white border-slate-600"
+            >
+              <option value="artist">アーティスト順</option>
+              <option value="title">タイトル順</option>
+            </select>
+          </div>
+
+          <div className="flex items-center space-x-2">
+            <label className="text-sm text-gray-300">検索:</label>
+            <input
+              type="text"
+              value={searchTerm}
+              onChange={(e) => setSearchTerm(e.target.value)}
+              placeholder="曲名・アーティスト名で絞り込み"
+              className="input input-sm bg-slate-700 text-white border-slate-600 w-56"
+            />
+          </div>
+        </div>
+        
+        {/* 楽曲リスト - 軽量化されたレイアウト */}
+        <div className="space-y-2">
+          {sortedSongs.map((song) => {
+            const accessible = rankAllowed((profile?.rank ?? 'free') as MembershipRank, song.min_rank as MembershipRank);
+            const songStat = songStats[song.id];
+            console.log('🔍 [DEBUG] Song stats for', song.title, ':', songStat);
+            return (
+              <SongListItem 
+                key={song.id} 
+                song={song} 
+                accessible={accessible} 
+                stats={songStat}
+                onSelect={async () => {
+                  if (!accessible) {
+                    setLockedSong({title:song.title,min_rank:song.min_rank});
+                    return;
+                  }
+                  
+                  // 通常曲選択時はレッスンコンテキストとミッションコンテキストをクリア
+                  gameActions.clearLessonContext();
+                  gameActions.clearMissionContext();
+                  
+                  // 明示的リセット: 前の曲の再生・状態を完全停止/初期化
+                  gameActions.stop();
+                  gameActions.clearSong();
+                  
+                  console.log(`曲を選択: ${song.title}`);
+                  try {
+                    // JSONデータの取得（json_urlがある場合はそちらを優先）
+                    let notesData: any;
+                    if (song.json_url) {
+                      const response = await fetch(song.json_url);
+                      if (!response.ok) {
+                        throw new Error(`JSONデータの読み込みに失敗: ${response.status} ${response.statusText}`);
+                      }
+                      
+                      // レスポンスの内容をチェック
+                      const contentType = response.headers.get('content-type');
+                      if (!contentType || !contentType.includes('application/json')) {
+                        console.warn('⚠️ JSONでないコンテンツタイプ:', contentType);
+                      }
+                      
+                      const responseText = await response.text();
+                      
+                      // HTMLが返されている場合の検出
+                      if (responseText.trim().startsWith('<')) {
+                        throw new Error('JSONデータの代わりにHTMLが返されました。ファイルパスまたはサーバー設定を確認してください。');
+                      }
+                      
+                      try {
+                        notesData = JSON.parse(responseText);
+                      } catch (parseError) {
+                        console.error('JSON解析エラー:', parseError);
+                        console.error('レスポンス内容の先頭100文字:', responseText.substring(0, 100));
+                        throw new Error(`JSONデータの解析に失敗しました: ${parseError instanceof Error ? parseError.message : 'Unknown parse error'}`);
+                      }
+                    } else if (song.json_data) {
+                      notesData = song.json_data;
+                    } else {
+                      throw new Error('曲のノーツデータがありません');
+                    }
+                    
+                    // notes配列の抽出
+                    const notes = Array.isArray(notesData) ? notesData : notesData.notes;
+                    if (!notes || !Array.isArray(notes)) {
+                      throw new Error('ノーツデータの形式が不正です');
+                    }
+                    
+                    const mapped = notes.map((n: any, idx: number) => ({ 
+                      id: `${song.id}-${idx}`, 
+                      time: n.time, 
+                      pitch: n.pitch 
+                    }));
+                    
+                    // 音声ファイルの長さを取得（audio_urlがある場合）
+                    let duration = 60; // デフォルト値
+                    if (song.audio_url) {
+                      try {
+                        const audio = new Audio(song.audio_url);
+                        // CORS対応: Supabaseストレージからの音声ファイル用
+                        audio.crossOrigin = 'anonymous';
+                        await new Promise((resolve, reject) => {
+                          const loadedHandler = () => {
+                            duration = Math.floor(audio.duration) || 60;
+                            console.log(`🎵 音声ファイル時間取得成功: ${duration}秒`);
+                            resolve(void 0);
+                          };
+                          const errorHandler = (e: any) => {
+                            console.warn('音声ファイルの読み込みに失敗、デフォルト時間を使用', e);
+                            resolve(void 0);
+                          };
+                          
+                          audio.addEventListener('loadedmetadata', loadedHandler);
+                          audio.addEventListener('error', errorHandler);
+                          
+                          setTimeout(() => resolve(void 0), 3000); // タイムアウト
+                          audio.load();
+                        });
+                      } catch (e) {
+                        console.warn('音声ファイルの処理中にエラー:', e);
+                      }
+                    }
+                    
+                    // SongMetadata形式に変換
+                    const songMetadata = {
+                      id: song.id,
+                      title: song.title,
+                      artist: song.artist || '',
+                      duration: duration,
+                      audioFile: song.audio_url || '',
+                      notesFile: song.json_url || '',
+                      musicXmlFile: song.xml_url || '',
+                      genreCategory: 'database'
+                    };
+                    
+                    // 曲をロード（非同期処理）
+                    await gameActions.loadSong(songMetadata, mapped);
+                    
+                    // 曲のロード後、少し遅延してからタブを切り替えることで
+                    // 確実に画面遷移を行う
+                    setTimeout(() => {
+                      gameActions.setCurrentTab('practice');
+                      window.location.hash = '#practice';
+                    }, 50);
+                  } catch (err) {
+                    console.error('曲読み込みエラー:', err);
+                    
+                    // エラーの詳細情報をログ出力
+                    if (err instanceof Error) {
+                      console.error('エラーメッセージ:', err.message);
+                      console.error('エラースタック:', err.stack);
+                    }
+                    
+                    // ユーザーフレンドリーなエラーメッセージ
+                    let userMessage = '楽曲の読み込みに失敗しました';
+                    if (err instanceof Error) {
+                      if (err.message.includes('HTMLが返されました')) {
+                        userMessage = 'ファイルが見つかりません。曲データの設定を確認してください';
+                      } else if (err.message.includes('JSON') || err.message.includes('Unexpected token')) {
+                        userMessage = '楽曲ファイルの形式が正しくありません';
+                      } else {
+                        userMessage += `: ${err.message}`;
+                      }
+                    }
+                    
+                    alert(userMessage);
+                  }
+                }} 
+              />
+            );
+          })}
+          
+          {/* ハードコードされたDemo-1は削除（データベースに移行） */}
+        </div>
+
+        {lockedSong && (
+          <div className="fixed inset-0 z-50 flex items-center justify-center bg-black/70" onClick={()=>setLockedSong(null)}>
+            <div className="bg-slate-800 p-6 rounded-lg text-white space-y-4" onClick={e=>e.stopPropagation()}>
+              <h4 className="text-lg font-bold text-center">この曲はプレイできません</h4>
+              <p className="text-center">{lockedSong.title} は {lockedSong.min_rank.toUpperCase()} プラン以上でプレイ可能です。</p>
+              <button className="btn btn-sm btn-primary w-full" onClick={()=>setLockedSong(null)}>閉じる</button>
+            </div>
+          </div>
+        )}
+      </div>
+    </div>
+  );
+};
+
+/**
+ * ゲームプレイ画面
+ */
+const GamePlayScreen: React.FC = () => {
+  const { currentSong, mode, settings, lessonContext, missionContext } = useGameSelector((s) => ({
+    currentSong: s.currentSong,
+    mode: s.mode,
+    settings: s.settings,
+    lessonContext: s.lessonContext,
+    missionContext: s.missionContext
+  }));
+  const gameActions = useGameActions();
+  
+  // 楽譜エリアの高さ比率を管理（パーセンテージ）
+  const [sheetMusicHeightPercentage, setSheetMusicHeightPercentage] = useState(30);
+  
+  // 楽譜エリアの高さ変更時のハンドラー（シンプル版）
+  const handleSheetMusicResize = (newPercentage: number) => {
+    setSheetMusicHeightPercentage(newPercentage);
+  };
+
+  if (!currentSong) {
+    return (
+      <div className="flex-1 flex items-center justify-center">
+        <div className="text-center">
+          <div className="text-6xl mb-4">🎵</div>
+          <h3 className="text-xl text-gray-300 mb-4">楽曲を選択してください</h3>
+          <div className="flex flex-col sm:flex-row gap-3 justify-center">
+            <button
+              onClick={() => gameActions.setCurrentTab('songs')}
+              className="btn btn-primary"
+            >
+              楽曲選択に移動
+            </button>
+            <button
+              onClick={async () => {
+                try {
+                  const { initializeAudioSystem } = await import('@/utils/MidiController');
+                  await initializeAudioSystem();
+                  console.log('✅ Manual audio system initialization successful');
+                } catch (error) {
+                  console.error('❌ Manual audio system initialization failed:', error);
+                  alert('音声システムの初期化に失敗しました。ページを再読み込みしてください。');
+                }
+              }}
+              className="btn btn-secondary text-sm"
+            >
+              音声システム初期化
+            </button>
+          </div>
+        </div>
+      </div>
+    );
+  }
+
+  return (
+    <div className="flex-1 flex flex-col h-full">
+      {/* メインコンテンツエリア - 残りのスペースを使用 */}
+      <div className="flex-1 flex flex-col overflow-hidden relative">
+        {/* 楽譜表示エリア（上側） - showSheetMusicがtrueの場合のみ表示 */}
+        {settings.showSheetMusic && (
+          <>
+            <div 
+              className="min-h-0 overflow-hidden flex-shrink-0"
+              style={{ height: `${sheetMusicHeightPercentage}%` }}
+            >
+              <SheetMusicDisplay 
+                className="h-full"
+              />
+            </div>
+            
+            {/* リサイズハンドル */}
+            <ResizeHandle
+              onResize={handleSheetMusicResize}
+              initialPercentage={sheetMusicHeightPercentage}
+              minPercentage={5}
+              maxPercentage={95}
+            />
+          </>
+        )}
+        
+        {/* ゲームエンジン（下側） - 楽譜表示の有無に応じて高さを調整 */}
+        <div 
+          className="flex-1 min-h-0"
+          style={{ 
+            height: settings.showSheetMusic ? `${100 - sheetMusicHeightPercentage}%` : '100%'
+          }}
+        >
+          <GameEngineComponent className="h-full w-full" />
+        </div>
+        
+        {/* リハ/ステージ 縦ボタン - 画面中央右に配置 */}
+        <ModeToggleButton />
+        
+        {/* レッスンに戻るボタン - 画面中央左に配置（レッスンコンテキストがある場合のみ） */}
+        <LessonBackButton />
+        
+        {/* ミッションに戻るボタン - 画面中央左に配置（ミッションコンテキストがある場合のみ） */}
+        <MissionBackButton />
+      </div>
+
+      {/* コントロールバー - フレックスボックス内の通常要素として配置 */}
+      <div className="flex-shrink-0 bg-gray-900 border-t border-gray-700">
+        <ControlBar />
+      </div>
+    </div>
+  );
+};
+
+/**
+ * リハ/ステージ モード切り替えボタン
+ */
+const ModeToggleButton: React.FC = () => {
+  const { mode } = useGameSelector((s) => ({
+    mode: s.mode
+  }));
+  const gameActions = useGameActions();
+
+  return (
+    <div className="absolute right-4 top-1/2 transform -translate-y-1/2 z-10">
+      <div className="flex flex-col space-y-2">
+        {/* リハボタン */}
+        <button
+          onClick={() => gameActions.setMode('practice')}
+          className={`
+            px-2 py-1 rounded-lg font-bold text-xs
+            transition-all duration-200 hover:scale-105
+            shadow-lg backdrop-blur-sm
+            bg-opacity-80 border border-opacity-60
+            ${mode === 'practice' 
+              ? 'bg-gradient-to-br from-blue-500/80 to-blue-700/80 hover:from-blue-400/90 hover:to-blue-600/90 text-white border-blue-300/60' 
+              : 'bg-gradient-to-br from-gray-500/60 to-gray-700/60 hover:from-gray-400/70 hover:to-gray-600/70 text-gray-200 border-gray-400/40'
+            }
+          `}
+          title="練習モード（リハーサル）"
+        >
+          リハ
+        </button>
+        
+        {/* ステージボタン */}
+        <button
+          onClick={() => gameActions.setMode('performance')}
+          className={`
+            px-2 py-1 rounded-lg font-bold text-xs
+            transition-all duration-200 hover:scale-105
+            shadow-lg backdrop-blur-sm
+            bg-opacity-80 border border-opacity-60
+            ${mode === 'performance' 
+              ? 'bg-gradient-to-br from-blue-500/80 to-blue-700/80 hover:from-blue-400/90 hover:to-blue-600/90 text-white border-blue-300/60' 
+              : 'bg-gradient-to-br from-gray-500/60 to-gray-700/60 hover:from-gray-400/70 hover:to-gray-600/70 text-gray-200 border-gray-400/40'
+            }
+          `}
+          title="本番モード（ステージ）"
+        >
+          ステージ
+        </button>
+      </div>
+    </div>
+  );
+};
+
+/**
+ * レッスンに戻るボタン - 画面左端に配置
+ */
+const LessonBackButton: React.FC = () => {
+  const { lessonContext } = useGameSelector((s) => ({
+    lessonContext: s.lessonContext
+  }));
+
+  // レッスンコンテキストがない場合は何も表示しない
+  if (!lessonContext) {
+    return null;
+  }
+
+  return (
+    <div className="absolute left-4 top-1/2 transform -translate-y-1/2 z-10">
+      <button
+        onClick={() => {
+          // レッスン詳細ページに戻る
+          window.location.hash = `#lesson-detail?id=${lessonContext.lessonId}`;
+        }}
+        className="
+          px-3 py-2 rounded-lg font-bold text-sm
+          transition-all duration-200 hover:scale-105
+          shadow-lg backdrop-blur-sm
+          bg-gradient-to-br from-gray-500/80 to-gray-700/80 
+          hover:from-gray-400/90 hover:to-gray-600/90 
+          text-white border border-gray-400/60
+          flex items-center space-x-2
+        "
+        title="レッスンに戻る"
+      >
+        <FaArrowLeft className="w-3 h-3" />
+        <span>レッスンに戻る</span>
+      </button>
+    </div>
+  );
+};
+
+/**
+ * ミッションに戻るボタン - 画面左端に配置
+ */
+const MissionBackButton: React.FC = () => {
+  const { missionContext } = useGameSelector((s) => ({
+    missionContext: s.missionContext
+  }));
+
+  // ミッションコンテキストがない場合は何も表示しない
+  if (!missionContext) {
+    return null;
+  }
+
+  return (
+    <div className="absolute left-4 top-1/2 transform -translate-y-1/2 z-10">
+      <button
+        onClick={() => {
+          // ミッション一覧に戻る
+          window.location.hash = '#missions';
+        }}
+        className="
+          px-3 py-2 rounded-lg font-bold text-sm
+          transition-all duration-200 hover:scale-105
+          shadow-lg backdrop-blur-sm
+          bg-gradient-to-br from-gray-500/80 to-gray-700/80 
+          hover:from-gray-400/90 hover:to-gray-600/90 
+          text-white border border-gray-400/60
+          flex items-center space-x-2
+        "
+        title="ミッションに戻る"
+      >
+        <FaArrowLeft className="w-3 h-3" />
+        <span>ミッションに戻る</span>
+      </button>
+    </div>
+  );
+};
+
+/**
+ * 楽曲リスト項目コンポーネント（軽量化レイアウト）
+ */
+interface SongListItemProps {
+  song: any;
+  accessible: boolean;
+  stats?: {clear_count: number; b_rank_plus_count?: number; best_score?: number; best_rank?: string};
+  onSelect: () => void;
+}
+
+const SongListItem: React.FC<SongListItemProps> = ({ song, accessible, stats, onSelect }) => {
+  const [isLoading, setIsLoading] = React.useState(false);
+
+
+
+  const getRankColor = (rank: string) => {
+    switch (rank) {
+      case 'free': return 'bg-green-100 text-green-800';
+      case 'standard': return 'bg-blue-100 text-blue-800';
+      case 'premium': return 'bg-purple-100 text-purple-800';
+      case 'platinum': return 'bg-yellow-100 text-yellow-800';
+      default: return 'bg-gray-100 text-gray-800';
+    }
+  };
+
+  const handleClick = async () => {
+    if (isLoading || !accessible) return;
+    
+    setIsLoading(true);
+    try {
+      await onSelect();
+    } finally {
+      setIsLoading(false);
+    }
+  };
+
+  return (
+    <div 
+      className={`flex items-center justify-between p-3 bg-slate-800 rounded-lg border border-slate-700 
+        hover:border-primary-500 hover:bg-slate-700 transition-colors cursor-pointer
+        ${!accessible ? 'opacity-50' : ''} ${isLoading ? 'opacity-75 pointer-events-none' : ''}`}
+      onClick={handleClick}
+    >
+      <div className="flex items-center space-x-4 flex-1 min-w-0">
+        {/* 楽曲情報 */}
+        <div className="flex-1 min-w-0">
+          <div className="flex items-center space-x-2 mb-1">
+            <h3 className="font-semibold text-white truncate">{song.title}</h3>
+            {!accessible && (
+              <span className="text-xs text-red-400">🔒</span>
+            )}
+            {isLoading && (
+              <span className="text-xs text-blue-400">読み込み中...</span>
+            )}
+          </div>
+          <p className="text-gray-400 text-sm truncate">{song.artist || '不明'}</p>
+        </div>
+
+                  {/* 楽曲詳細情報 */}
+          <div className="flex items-center space-x-3 text-xs">
+            {/* BPM */}
+            {song.bpm && (
+              <div className="flex items-center space-x-1">
+                <span className="text-gray-500">BPM:</span>
+                <span className="font-mono text-blue-400">{song.bpm}</span>
+              </div>
+            )}
+
+            {/* 会員ランク */}
+            <span className={`px-2 py-1 rounded-full text-xs font-medium ${getRankColor(song.min_rank)}`}>
+              {song.min_rank?.toUpperCase() || 'FREE'}
+            </span>
+          </div>
+        
+        {/* ユーザー統計情報 */}
+        {(() => {
+          const s = stats ?? { clear_count: 0, b_rank_plus_count: 0, best_score: undefined, best_rank: undefined };
+          return (
+          <div className="space-y-2 text-xs mt-2">
+            <div className="flex items-center space-x-4">
+              <div className="flex items-center space-x-1">
+                <span className="text-gray-500">クリア回数:</span>
+                <span className="font-mono text-green-400">{s.clear_count}回</span>
+              </div>
+              {s.best_rank && (
+                <div className="flex items-center space-x-1">
+                  <span className="text-gray-500">最高ランク:</span>
+                  <span className="font-mono text-yellow-400">{s.best_rank}</span>
+                </div>
+              )}
+              {s.best_score && (
+                <div className="flex items-center space-x-1">
+                  <span className="text-gray-500">ハイスコア:</span>
+                  <span className="font-mono text-blue-400">{s.best_score.toLocaleString()}</span>
+                </div>
+              )}
+            </div>
+            
+            {/* B-rank+ clear count progress */}
+            <div className="space-y-1">
+              <div className="flex items-center justify-between">
+                <span className="text-gray-500">Bランク以上クリア:</span>
+                <span className="font-mono text-blue-400">{s.b_rank_plus_count || 0}/50</span>
+              </div>
+              <div className="w-full bg-gray-700 rounded-full h-2.5">
+                <div 
+                  className="bg-blue-400 h-2.5 rounded-full transition-all duration-300"
+                  style={{ width: `${Math.min(100, ((s.b_rank_plus_count || 0) / 50) * 100)}%` }}
+                />
+              </div>
+              {(s.b_rank_plus_count || 0) >= 50 && (
+                <div className="text-emerald-400 text-xs font-semibold flex items-center gap-1">
+                  <FaAward className="text-emerald-400" />
+                  目標達成！
+                </div>
+              )}
+            </div>
+          </div>
+          );
+        })()}
+      </div>
+
+      {/* 再生ボタン - クリックイベントを削除してdivのクリックに統一 */}
+      <div className="flex items-center ml-4">
+        <button
+          className={`btn btn-sm ${accessible ? 'btn-primary' : 'btn-outline'} flex items-center space-x-1 pointer-events-none`}
+          tabIndex={-1}
+        >
+          <span>▶</span>
+          <span className="hidden sm:inline">プレイ</span>
+        </button>
+      </div>
+    </div>
+  );
+};
+
+/**
+ * 楽曲カードコンポーネント（レガシー - デモ曲用）
+ */
+interface SongCardProps {
+  title: string;
+  artist: string;
+  locked?: boolean;
+  onSelect: () => void;
+}
+
+const SongCard: React.FC<SongCardProps> = ({ title, artist, locked = false, onSelect }) => {
+  return (
+    <div 
+      className={`card hover:border-primary-500 transition-colors cursor-pointer ${locked ? 'opacity-50' : ''}`}
+      onClick={onSelect}
+    >
+      <div className="card-body">
+        <h3 className="font-bold text-white text-lg mb-2">{title}</h3>
+        <p className="text-gray-400 text-sm">{artist}</p>
+      </div>
+    </div>
+  );
+};
+
+/**
+ * 空のスロットコンポーネント
+ */
+const EmptySlot: React.FC<{ text: string }> = ({ text }) => {
+  return (
+    <div className="card border-dashed border-gray-600 opacity-50">
+      <div className="card-body text-center">
+        <div className="text-4xl mb-2">➕</div>
+        <p className="text-gray-500 text-sm">{text}</p>
+      </div>
+    </div>
+  );
+};
+
+/**
+ * 設定パネル（簡易版）
+ */
+const SettingsPanel: React.FC = () => {
+  const { settings, mode, lessonContext, missionContext } = useGameSelector((s) => ({ 
+    settings: s.settings, 
+    mode: s.mode,
+    lessonContext: s.lessonContext,
+    missionContext: s.missionContext
+  }));
+  const gameActions = useGameActions();
+  
+  // 本番モード + レッスンコンテキスト時の課題条件制限フラグ
+  const isStageWithLessonConstraints = mode === 'performance' && lessonContext;
+  
+  // 本番モード + ミッションコンテキスト時の課題条件制限フラグ
+  const isStageWithMissionConstraints = mode === 'performance' && missionContext?.clearConditions;
+  
+  // ローカルストレージ関連の状態
+  const [hasStoredSettings, setHasStoredSettings] = React.useState(false);
+  
+  // コンポーネントマウント時にローカルストレージの状態をチェック
+  useEffect(() => {
+    const checkStoredSettings = () => {
+      try {
+        const stored = localStorage.getItem('jazzgame_settings');
+        setHasStoredSettings(stored !== null);
+      } catch (error) {
+        console.error('ローカルストレージの確認に失敗:', error);
+        setHasStoredSettings(false);
+      }
+    };
+    
+    checkStoredSettings();
+  }, []);
+  
+  // 設定変更時にローカルストレージの状態を更新
+  useEffect(() => {
+    const checkStoredSettings = () => {
+      try {
+        const stored = localStorage.getItem('jazzgame_settings');
+        setHasStoredSettings(stored !== null);
+      } catch (error) {
+        console.error('ローカルストレージの確認に失敗:', error);
+        setHasStoredSettings(false);
+      }
+    };
+    
+    // 設定変更後に少し遅延してチェック
+    const timeoutId = setTimeout(checkStoredSettings, 100);
+    return () => clearTimeout(timeoutId);
+  }, [settings]);
+  
+  // 設定をリセットする関数
+  const handleResetSettings = () => {
+    if (window.confirm('設定をデフォルトにリセットしますか？この操作は取り消せません。')) {
+      gameActions.resetSettings();
+      setHasStoredSettings(false);
+    }
+  };
+  
+  // ローカルストレージをクリアする関数
+  const handleClearStorage = () => {
+    if (window.confirm('保存された設定を削除しますか？この操作は取り消せません。')) {
+      try {
+        localStorage.removeItem('jazzgame_settings');
+        setHasStoredSettings(false);
+        alert('保存された設定を削除しました。');
+      } catch (error) {
+        console.error('ローカルストレージの削除に失敗:', error);
+        alert('設定の削除に失敗しました。');
+      }
+    }
+  };
+
+  return (
+    <div 
+      className="modal-overlay" 
+      onMouseDown={(e) => {
+        // オーバーレイ部分（背景領域）をクリックした場合のみモーダルを閉じる
+        if (e.target === e.currentTarget) {
+          gameActions.setSettingsOpen(false);
+        }
+      }}
+      onClick={(e) => {
+        // 追加の安全対策: onClick でも同様の処理
+        if (e.target === e.currentTarget) {
+          gameActions.setSettingsOpen(false);
+        }
+      }}
+    >
+      <div className="modal-content">
+        <div className="card-header">
+          <div className="flex justify-between items-center">
+            <h2 className="text-xl font-bold text-white">設定</h2>
+            <button
+              onClick={() => gameActions.setSettingsOpen(false)}
+              className="text-gray-400 hover:text-white text-2xl leading-none"
+            >
+              ✕
+            </button>
+          </div>
+        </div>
+        
+        <div className="card-body">
+          {/* 本番モード課題条件の全体説明 */}
+          {(isStageWithLessonConstraints || isStageWithMissionConstraints) && (
+            <div className="bg-gradient-to-r from-amber-900/20 to-orange-900/20 border border-amber-500/40 rounded-lg p-4 mb-4">
+              <div className="flex items-center space-x-2 mb-2">
+                <span className="text-xl">🎯</span>
+                <h3 className="text-lg font-bold text-amber-300">
+                  本番モード - 課題条件適用中
+                  {isStageWithLessonConstraints && '（レッスン）'}
+                  {isStageWithMissionConstraints && '（ミッション）'}
+                </h3>
+              </div>
+              <div className="text-sm text-amber-200 space-y-1">
+                <p>
+                  {isStageWithLessonConstraints && 'レッスンの課題条件に従って設定が固定されています。'}
+                  {isStageWithMissionConstraints && 'ミッションの課題条件に従って設定が固定されています。'}
+                </p>
+                <div className="mt-2 grid grid-cols-1 gap-2 text-xs">
+                  {(lessonContext?.clearConditions.key !== undefined || missionContext?.clearConditions?.key !== undefined) && (
+                    <div className="flex justify-between">
+                      <span>キー設定:</span>
+                      <span className="font-mono text-amber-300">
+                        {(() => {
+                          const key = lessonContext?.clearConditions.key ?? missionContext?.clearConditions?.key ?? 0;
+                          return key > 0 ? `+${key}` : key;
+                        })()}半音
+                      </span>
+                    </div>
+                  )}
+                  {(lessonContext?.clearConditions.speed !== undefined || missionContext?.clearConditions?.speed !== undefined) && (
+                    <div className="flex justify-between">
+                      <span>再生速度:</span>
+                      <span className="font-mono text-amber-300">
+                        {lessonContext?.clearConditions.speed ?? missionContext?.clearConditions?.speed ?? 1.0}倍速以上
+                      </span>
+                    </div>
+                  )}
+                  {(lessonContext?.clearConditions.rank || missionContext?.clearConditions?.rank) && (
+                    <div className="flex justify-between">
+                      <span>必要ランク:</span>
+                      <span className="font-mono text-amber-300">
+                        {lessonContext?.clearConditions.rank ?? missionContext?.clearConditions?.rank ?? 'B'}以上
+                      </span>
+                    </div>
+                  )}
+                  
+                  {(lessonContext?.clearConditions.notation_setting || missionContext?.clearConditions?.notation_setting) && (
+                    <div className="flex justify-between">
+                      <span>楽譜表示:</span>
+                      <span className="font-mono text-amber-300">
+                        {(() => {
+                          const notation = lessonContext?.clearConditions.notation_setting ?? missionContext?.clearConditions?.notation_setting;
+                          return notation === 'notes_chords' ? 'ノート+コード' :
+                                 notation === 'chords_only' ? 'コードのみ' :
+                                 'ノート+コード';
+                        })()}
+                      </span>
+                    </div>
+                  )}
+                </div>
+                <div className="mt-3 text-xs text-amber-400">
+                  💡 練習モードに切り替えると設定を自由に変更できます
+                </div>
+              </div>
+            </div>
+          )}
+
+          <div className="space-y-4">
+
+
+            {/* 入力モード選択 */}
+            <div className="space-y-4">
+              <div>
+                <label className="block text-sm font-medium text-gray-300 mb-3">
+                  入力モード
+                </label>
+                
+                {/* ラジオボタン選択 */}
+                <div className="flex flex-wrap gap-4">
+                  <label className="flex items-center space-x-2 cursor-pointer">
+                    <input
+                      type="radio"
+                      name="input-mode"
+                      value="midi"
+                      checked={settings.inputMode === 'midi'}
+                      onChange={() => gameActions.updateSettings({ inputMode: 'midi' })}
+                      className="radio radio-primary"
+                    />
+                    <span className="text-sm text-white font-medium">🎹 MIDI入力</span>
+                  </label>
+                  
+                  <label className="flex items-center space-x-2 cursor-pointer">
+                    <input
+                      type="radio"
+                      name="input-mode"
+                      value="audio"
+                      checked={settings.inputMode === 'audio'}
+                      onChange={() => gameActions.updateSettings({ inputMode: 'audio' })}
+                      className="radio radio-primary"
+                    />
+                    <span className="text-sm text-white font-medium">🎤 音声入力</span>
+                  </label>
+                </div>
+              </div>
+
+              {/* MIDI デバイス設定 */}
+              {settings.inputMode === 'midi' && (
+                <div className="bg-blue-900 bg-opacity-20 p-4 rounded-lg border border-blue-700 border-opacity-30">
+                  <h4 className="text-sm font-medium text-blue-200 mb-3">🎹 MIDI デバイス設定</h4>
+                  <MidiDeviceSelector
+                    value={settings.selectedMidiDevice}
+                    onChange={(deviceId: string | null) => gameActions.updateSettings({ selectedMidiDevice: deviceId })}
+                  />
+                </div>
+              )}
+
+              {/* 音声入力設定 */}
+              {settings.inputMode === 'audio' && (
+                <div className="bg-green-900 bg-opacity-20 p-4 rounded-lg border border-green-700 border-opacity-30">
+                  <div className="flex items-center justify-between mb-3">
+                    <h4 className="text-sm font-medium text-green-200">🎤 音声入力設定</h4>
+                    <div className="text-xs text-green-300 bg-green-800 bg-opacity-50 px-2 py-1 rounded">
+                      精度調整中
+                    </div>
+                  </div>
+                  
+                  <div className="space-y-3">
+                    {/* AudioDeviceSelector コンポーネント */}
+                    <AudioDeviceSelector
+                      value={settings.selectedAudioDevice}
+                      onChange={(deviceId: string | null) => gameActions.updateSettings({ selectedAudioDevice: deviceId })}
+                    />
+                    
+                    {/* PYIN感度調整スライダー */}
+                    <div>
+                      <label className="block text-xs text-green-200 mb-1">
+                        ピッチ検出感度: {Math.round((settings.pyinThreshold || 0.1) * 100)}%
+                      </label>
+                      <div className="text-xs text-green-300 mb-2">
+                        低い値ほど敏感に検出（誤検出増加）、高い値ほど厳密に検出
+                      </div>
+                      <input
+                        type="range"
+                        min="0.05"
+                        max="0.5"
+                        step="0.05"
+                        value={settings.pyinThreshold || 0.1}
+                        onChange={(e) => 
+                          gameActions.updateSettings({ pyinThreshold: parseFloat(e.target.value) })
+                        }
+                        className="slider w-full accent-green-400"
+                      />
+                      <div className="flex justify-between text-xs text-green-400 mt-1">
+                        <span>敏感 (5%)</span>
+                        <span>標準 (10%)</span>
+                        <span>厳密 (50%)</span>
+                      </div>
+                    </div>
+                  </div>
+                </div>
+              )}
+            </div>
+
+            {/* 音量設定 */}
+            <div className="space-y-3">
+              <div>
+                <label className="block text-sm font-medium text-gray-300 mb-2">
+                  音楽音量: {Math.round(settings.musicVolume * 100)}%
+                </label>
+                <input
+                  type="range"
+                  min="0"
+                  max="1"
+                  step="0.1"
+                  value={settings.musicVolume}
+                  onChange={(e) => 
+                    gameActions.updateSettings({ musicVolume: parseFloat(e.target.value) })
+                  }
+                  className="slider w-full"
+                />
+              </div>
+              
+              <div>
+                <label className="block text-sm font-medium text-gray-300 mb-2">
+                  MIDI音量: {Math.round(settings.midiVolume * 100)}%
+                </label>
+                <input
+                  type="range"
+                  min="0"
+                  max="1"
+                  step="0.01"
+                  value={settings.midiVolume}
+                  onChange={(e) => {
+                    const newVolume = parseFloat(e.target.value);
+                    gameActions.updateSettings({ midiVolume: newVolume });
+                    // MIDIControllerに即座に反映（デバウンス付き）
+                    requestAnimationFrame(() => {
+                      import('@/utils/MidiController').then(({ updateGlobalVolume }) => {
+                        updateGlobalVolume(newVolume);
+                      }).catch(error => {
+                        console.error('MidiController import failed:', error);
+                        // フォールバック処理 - 無音で続行
+                      });
+                    });
+                  }}
+                  className="slider w-full accent-amber-400"
+                />
+              </div>
+            </div>
+
+            {/* ノーツスピード */}
+            <div>
+              <label className="block text-sm font-medium text-gray-300 mb-2">
+                ノーツスピード: {settings.notesSpeed}x
+              </label>
+              <input
+                type="range"
+                min="0.5"
+                max="3.0"
+                step="0.1"
+                value={settings.notesSpeed}
+                onChange={(e) => 
+                  gameActions.updateSettings({ notesSpeed: parseFloat(e.target.value) })
+                }
+                className="slider"
+              />
+            </div>
+
+            {/* 再生スピード */}
+            <div>
+              <label className="block text-sm font-medium text-gray-300 mb-2">
+                再生スピード: {Math.round(settings.playbackSpeed * 100)}%
+                {(isStageWithLessonConstraints && lessonContext?.clearConditions.speed !== undefined) || 
+                 (isStageWithMissionConstraints && missionContext?.clearConditions?.speed !== undefined) && (
+                  <span className="ml-2 text-xs text-amber-400 bg-amber-900/20 px-2 py-1 rounded">
+                    最低{lessonContext?.clearConditions.speed ?? missionContext?.clearConditions?.speed ?? 1.0}倍速
+                  </span>
+                )}
+              </label>
+              {(isStageWithLessonConstraints && lessonContext?.clearConditions.speed !== undefined) || 
+               (isStageWithMissionConstraints && missionContext?.clearConditions?.speed !== undefined) && (
+                <div className="text-xs text-amber-300 mb-2 bg-amber-900/10 p-2 rounded border border-amber-600/30">
+                  🎯 課題条件: {lessonContext?.clearConditions.speed ?? missionContext?.clearConditions?.speed ?? 1.0}倍速以上が必要（本番モードでは{lessonContext?.clearConditions.speed ?? missionContext?.clearConditions?.speed ?? 1.0}倍速以上で変更可能）
+                </div>
+              )}
+              <input
+                type="range"
+                min={((isStageWithLessonConstraints && lessonContext?.clearConditions.speed !== undefined) || 
+                      (isStageWithMissionConstraints && missionContext?.clearConditions?.speed !== undefined))
+                     ? (lessonContext?.clearConditions.speed ?? missionContext?.clearConditions?.speed ?? 1.0).toString() 
+                     : "0.5"}
+                max="1.5"
+                step="0.05"
+                value={settings.playbackSpeed}
+                onChange={(e) => 
+                  gameActions.updateSettings({ playbackSpeed: parseFloat(e.target.value) })
+                }
+                className="slider"
+              />
+            </div>
+
+            {/* 判定タイミング調整 */}
+            <div>
+              <label className="block text-sm font-medium text-gray-300 mb-2">
+                表示タイミング調整 (判定も同期): {settings.timingAdjustment > 0 ? '+' : ''}{settings.timingAdjustment}ms
+              </label>
+              <div className="text-xs text-gray-400 mb-2">
+                ノーツの表示位置と判定タイミングを調整します（早く: -, 遅く: +）
+              </div>
+              <input
+                type="range"
+                min="-200"
+                max="200"
+                step="1"
+                value={settings.timingAdjustment}
+                onChange={(e) => 
+                  gameActions.updateSettings({ timingAdjustment: parseInt(e.target.value) })
+                }
+                className="slider"
+              />
+              <div className="flex justify-between text-xs text-gray-500 mt-1">
+                <span>-200ms (早く)</span>
+                <span>0ms</span>
+                <span>+200ms (遅く)</span>
+              </div>
+            </div>
+
+            {/* オクターブ違い許容設定 */}
+            <div>
+              <label className="block text-sm font-medium text-gray-300 mb-2">
+                オクターブ違いの音を正解にする
+              </label>
+              <div className="flex items-center space-x-4 mt-1">
+                <label className="flex items-center space-x-1 cursor-pointer">
+                  <input
+                    type="radio"
+                    name="allow-octave-error"
+                    value="on"
+                    checked={settings.allowOctaveError}
+                    onChange={() => gameActions.updateSettings({ allowOctaveError: true })}
+                    className="radio radio-sm"
+                  />
+                  <span className="text-sm text-gray-300">ON</span>
+                </label>
+                <label className="flex items-center space-x-1 cursor-pointer">
+                  <input
+                    type="radio"
+                    name="allow-octave-error"
+                    value="off"
+                    checked={!settings.allowOctaveError}
+                    onChange={() => gameActions.updateSettings({ allowOctaveError: false })}
+                    className="radio radio-sm"
+                  />
+                  <span className="text-sm text-gray-300">OFF</span>
+                </label>
+              </div>
+            </div>
+
+            {/* 移調楽器設定 */}
+            <div>
+              <label className="block text-sm font-medium text-gray-300 mb-2">
+                移調楽器設定
+                {(isStageWithLessonConstraints && lessonContext?.clearConditions.key !== undefined) || 
+                 (isStageWithMissionConstraints && missionContext?.clearConditions?.key !== undefined) && (
+                  <span className="ml-2 text-xs text-amber-400 bg-amber-900/20 px-2 py-1 rounded">
+                    本番モード固定
+                  </span>
+                )}
+              </label>
+              {(isStageWithLessonConstraints && lessonContext?.clearConditions.key !== undefined) || 
+               (isStageWithMissionConstraints && missionContext?.clearConditions?.key !== undefined) && (
+                <div className="text-xs text-amber-300 mb-2 bg-amber-900/10 p-2 rounded border border-amber-600/30">
+                  🎯 課題条件: キー設定が固定されています（本番モードでは変更不可）
+                </div>
+              )}
+              <select
+                value={settings.transposingInstrument}
+                onChange={(e) => gameActions.updateSettings({ transposingInstrument: e.target.value as TransposingInstrument })}
+                className={`select select-bordered w-full max-w-xs bg-gray-800 text-white mb-2 ${
+                  ((isStageWithLessonConstraints && lessonContext?.clearConditions.key !== undefined) || 
+                   (isStageWithMissionConstraints && missionContext?.clearConditions?.key !== undefined)) ? 'opacity-50 cursor-not-allowed' : ''
+                }`}
+                disabled={(isStageWithLessonConstraints && lessonContext?.clearConditions.key !== undefined) || 
+                         (isStageWithMissionConstraints && missionContext?.clearConditions?.key !== undefined)}
+              >
+                <option value="concert_pitch">コンサートピッチ（移調なし）</option>
+                <option value="bb_major_2nd">in Bb (長2度上) ソプラノサックス、トランペット、クラリネット</option>
+                <option value="bb_major_9th">in Bb (1オクターブ+長2度上) テナーサックス</option>
+                <option value="eb_major_6th">in Eb (長6度上) アルトサックス</option>
+                <option value="eb_major_13th">in Eb (1オクターブ+長6度上) バリトンサックス</option>
+              </select>
+              <div className="text-xs text-gray-400 mt-1">
+                選択した楽器に応じて楽譜が移調されます。鍵盤はコンサートピッチ（C調）のまま表示されます。<br/>
+                <span className="text-yellow-300">+半音数 = 楽譜がその分高く移調されます</span>
+              </div>
+            </div>
+
+            {/* 簡易表示ON/OFF */}
+            <div>
+              <label className="block text-sm font-medium text-gray-300 mb-2">
+                簡易表示
+              </label>
+              <div className="flex items-center space-x-4 mt-1">
+                <label className="flex items-center space-x-1 cursor-pointer">
+                  <input
+                    type="radio"
+                    name="simple-display-mode"
+                    value="on"
+                    checked={settings.simpleDisplayMode}
+                    onChange={() => gameActions.updateSettings({ simpleDisplayMode: true })}
+                    className="radio radio-sm"
+                  />
+                  <span className="text-sm text-gray-300">ON</span>
+                </label>
+                <label className="flex items-center space-x-1 cursor-pointer">
+                  <input
+                    type="radio"
+                    name="simple-display-mode"
+                    value="off"
+                    checked={!settings.simpleDisplayMode}
+                    onChange={() => gameActions.updateSettings({ simpleDisplayMode: false })}
+                    className="radio radio-sm"
+                  />
+                  <span className="text-sm text-gray-300">OFF</span>
+                </label>
+              </div>
+              <div className="text-xs text-gray-400 mt-1">
+                ONにすると、複雑な音名（異名同音、ダブルシャープ等）が基本的な音名に変換されて表示されます。<br />
+                <strong>PIXIノーツ、鍵盤、OSMD楽譜</strong>のすべてに適用されます。
+              </div>
+            </div>
+
+            {/* 音名表示設定 */}
+            <div>
+              <label className="block text-sm font-medium text-gray-300 mb-2">
+                音名表示（鍵盤・ノーツ共通）
+              </label>
+              <select
+                value={settings.noteNameStyle}
+                onChange={(e) => gameActions.updateSettings({ noteNameStyle: e.target.value as any })}
+                className="select select-bordered w-full max-w-xs bg-gray-800 text-white mb-2"
+              >
+                <option value="off">OFF</option>
+                <option value="abc">英語 (C, D, E...)</option>
+                <option value="solfege">ドレミ</option>
+              </select>
+              <div className="text-xs text-gray-400 mt-1">
+                {settings.transposingInstrument !== 'concert_pitch' && 
+                  <div>音名は{getTransposingInstrumentName(settings.transposingInstrument)}用に移調されて表示されます。</div>
+                }
+              </div>
+            </div>
+
+            {/* 楽譜表示モード */}
+            <div>
+              <label className="block text-sm font-medium text-gray-300 mb-2">
+                楽譜表示
+                {(isStageWithLessonConstraints && lessonContext?.clearConditions.notation_setting) || 
+                 (isStageWithMissionConstraints && missionContext?.clearConditions?.notation_setting) && (
+                  <span className="ml-2 text-xs text-amber-400 bg-amber-900/20 px-2 py-1 rounded">
+                    本番モード固定
+                  </span>
+                )}
+              </label>
+              {(isStageWithLessonConstraints && lessonContext?.clearConditions.notation_setting) || 
+               (isStageWithMissionConstraints && missionContext?.clearConditions?.notation_setting) && (
+                <div className="text-xs text-amber-300 mb-2 bg-amber-900/10 p-2 rounded border border-amber-600/30">
+                  🎯 課題条件: {
+                    (() => {
+                      const notation = lessonContext?.clearConditions.notation_setting ?? missionContext?.clearConditions?.notation_setting;
+                      return notation === 'notes_chords' ? 'ノート+コード表示' :
+                             notation === 'chords_only' ? 'コードのみ表示' :
+                             'ノート+コード表示';
+                    })()
+                  }が必要（本番モードでは固定）
+                </div>
+              )}
+              <div className="flex items-center space-x-4 mt-1">
+                <label className={`flex items-center space-x-1 ${((isStageWithLessonConstraints && lessonContext?.clearConditions.notation_setting) || 
+                                                                 (isStageWithMissionConstraints && missionContext?.clearConditions?.notation_setting)) ? 'cursor-not-allowed opacity-60' : 'cursor-pointer'}`}>
+                  <input
+                    type="radio"
+                    name="sheet-music-mode"
+                    value="full"
+                    checked={!settings.sheetMusicChordsOnly}
+                    onChange={() =>
+                      gameActions.updateSettings({ sheetMusicChordsOnly: false })
+                    }
+                    className="radio radio-sm"
+                    disabled={(isStageWithLessonConstraints && lessonContext?.clearConditions.notation_setting !== undefined) || 
+                             (isStageWithMissionConstraints && missionContext?.clearConditions?.notation_setting !== undefined)}
+                  />
+                  <span className="text-sm text-gray-300">ノート+コード</span>
+                </label>
+                <label className={`flex items-center space-x-1 ${((isStageWithLessonConstraints && lessonContext?.clearConditions.notation_setting) || 
+                                                                 (isStageWithMissionConstraints && missionContext?.clearConditions?.notation_setting)) ? 'cursor-not-allowed opacity-60' : 'cursor-pointer'}`}>
+                  <input
+                    type="radio"
+                    name="sheet-music-mode"
+                    value="chords-only"
+                    checked={settings.sheetMusicChordsOnly}
+                    onChange={() =>
+                      gameActions.updateSettings({ sheetMusicChordsOnly: true })
+                    }
+                    className="radio radio-sm"
+                    disabled={(isStageWithLessonConstraints && lessonContext?.clearConditions.notation_setting !== undefined) || 
+                             (isStageWithMissionConstraints && missionContext?.clearConditions?.notation_setting !== undefined)}
+                  />
+                  <span className="text-sm text-gray-300">コードのみ</span>
+                </label>
+              </div>
+            </div>
+
+            {/* 練習モードガイド設定 - 練習モード時のみ表示 */}
+            {mode === 'practice' && (
+              <div>
+                <label className="block text-sm font-medium text-gray-300 mb-2">
+                  練習モードガイド
+                </label>
+                <select
+                  value={settings.practiceGuide ?? 'key'}
+                  onChange={(e) => gameActions.updateSettings({ practiceGuide: e.target.value as any })}
+                  className="select select-bordered w-full max-w-xs bg-gray-800 text-white"
+                >
+                  <option value="off">OFF</option>
+                  <option value="key_auto">鍵盤ハイライト + オートプレイ</option>
+                  <option value="key">鍵盤ハイライトのみ</option>
+                </select>
+                <div className="text-xs text-gray-400 mt-1">
+                  ノーツが判定ラインを通過する際の表示ガイド（練習モード専用）
+                </div>
+              </div>
+            )}
+
+            {/* ローカルストレージ管理セクション */}
+            <div className="border-t border-gray-600 pt-4 mt-6">
+              <h3 className="text-sm font-medium text-gray-300 mb-3">💾 設定の保存・管理</h3>
+              
+              <div className="bg-gray-800 bg-opacity-50 p-4 rounded-lg border border-gray-600">
+                <div className="space-y-3">
+                  {/* 保存状態表示 */}
+                  <div className="flex items-center justify-between">
+                    <span className="text-sm text-gray-300">保存状態:</span>
+                    <span className={`text-xs px-2 py-1 rounded ${
+                      hasStoredSettings 
+                        ? 'bg-green-600 text-green-100' 
+                        : 'bg-gray-600 text-gray-300'
+                    }`}>
+                      {hasStoredSettings ? '設定が保存されています' : '設定は保存されていません'}
+                    </span>
+                  </div>
+                  
+                  <div className="text-xs text-gray-400">
+                    設定は自動的にローカルストレージに保存されます（再生速度・楽譜表示設定は除く）。
+                    ブラウザを閉じても設定が保持されます。楽譜表示は曲を開く度にデフォルト（ノーツ+コード）になります。
+                  </div>
+                  
+                  {/* 操作ボタン */}
+                  <div className="flex gap-2">
+                    <button
+                      onClick={handleResetSettings}
+                      className="btn btn-sm btn-outline btn-warning"
+                    >
+                      🔄 デフォルトにリセット
+                    </button>
+                    
+                    {hasStoredSettings && (
+                      <button
+                        onClick={handleClearStorage}
+                        className="btn btn-sm btn-outline btn-error"
+                      >
+                        🗑️ 保存データ削除
+                      </button>
+                    )}
+                  </div>
+                </div>
+              </div>
+            </div>
+          </div>
+        </div>
+      </div>
+    </div>
+  );
+};
+
+/**
+ * ヘッダー右端ボタン群
+ */
+const HeaderRightControls: React.FC = () => {
+  const { user } = useAuthStore();
+
+  if (!user) {
+    // 未ログイン
+    return (
+      <div className="flex items-center space-x-4">
+        <a href="#login" className="btn btn-sm btn-outline">会員登録 / ログイン</a>
+      </div>
+    );
+  }
+
+  return (
+    <div className="flex items-center space-x-4">
+      {/* アカウント */}
+      <a href="#account" className="btn btn-sm btn-primary">アカウント</a>
+    </div>
+  );
+};
+
+export default GameScreen;