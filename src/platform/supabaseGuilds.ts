import { getSupabaseClient } from '@/platform/supabaseClient';

export type GuildType = 'casual' | 'challenge';

export interface Guild {
  id: string;
  name: string;
  leader_id: string;
  level: number;
  total_xp: number;
  members_count: number;
  description?: string | null;
  disbanded?: boolean;
  guild_type?: GuildType;
}

export interface GuildMember {
  user_id: string;
  nickname: string;
  avatar_url?: string;
  level: number;
  rank: string;
  role: 'leader' | 'member';
  selected_title?: string | null;
}

export interface GuildInvitation {
  id: string;
  guild_id: string;
  inviter_id: string;
  invitee_id: string;
  status: 'pending' | 'accepted' | 'rejected' | 'cancelled';
  guild_name?: string;
  inviter_nickname?: string;
  guild_type?: GuildType;
}

export interface GuildJoinRequest {
  id: string;
  guild_id: string;
  requester_id: string;
  status: 'pending' | 'approved' | 'rejected' | 'cancelled';
  requester_nickname?: string;
  guild_name?: string;
  guild_type?: GuildType;
}

export async function fetchGuildQuestSuccessCount(guildId: string): Promise<number> {
  const supabase = getSupabaseClient();
  const { data, error } = await supabase
    .from('guild_quest_stats')
    .select('success_count')
    .eq('guild_id', guildId)
    .maybeSingle();
  if (error && error.code !== 'PGRST116') {
    console.warn('fetchGuildQuestSuccessCount error:', error);
    return 0;
  }
  return Number((data as any)?.success_count || 0);
}

function getHourBucketISOStringUTC(baseDate?: Date): string {
  const now = baseDate ? new Date(baseDate) : new Date();
  const hourStartUtc = new Date(Date.UTC(
    now.getUTCFullYear(), now.getUTCMonth(), now.getUTCDate(), now.getUTCHours()
  ));
  return hourStartUtc.toISOString();
}

export async function getMyGuild(): Promise<Guild | null> {
  const supabase = getSupabaseClient();
  const { data: { user } } = await supabase.auth.getUser();
  if (!user) return null;

  // RLSの影響を受けないように、所属ギルドはRPCで取得
  const { data: guildIdData, error: guildIdErr } = await supabase
    .rpc('rpc_get_user_guild_id', { p_user_id: user.id });
  if (guildIdErr && guildIdErr.code !== 'PGRST116') throw guildIdErr;
  const myGuildId = (guildIdData as string | null) ?? null;
  if (!myGuildId) return null;

  const { data: guildRow, error } = await supabase
    .from('guilds')
    .select('id, name, leader_id, level, total_xp, description, disbanded, guild_type')
    .eq('id', myGuildId)
    .single();
  if (error) throw error;

  const { data: membersCountData } = await supabase
    .rpc('rpc_get_guild_member_count', { p_guild_id: myGuildId });
  const membersCount = (membersCountData as number) || 0;

  return {
    id: (guildRow as any).id,
    name: (guildRow as any).name,
    leader_id: (guildRow as any).leader_id,
    level: Number((guildRow as any).level || 1),
    total_xp: Number((guildRow as any).total_xp || 0),
    members_count: membersCount || 0,
    description: (guildRow as any).description ?? null,
    disbanded: !!(guildRow as any).disbanded,
    guild_type: ((guildRow as any).guild_type as GuildType) || 'casual',
  };
}

export async function getGuildMembers(guildId: string): Promise<GuildMember[]> {
  const supabase = getSupabaseClient();
  const { data, error } = await supabase
    .from('guild_members')
    .select('user_id, role, profiles(nickname, avatar_url, level, rank, selected_title)')
    .eq('guild_id', guildId)
    .order('joined_at', { ascending: true });
  if (error) throw error;
  return (data || []).map((row: any) => ({
    user_id: row.user_id,
    nickname: row.profiles?.nickname || 'User',
    avatar_url: row.profiles?.avatar_url || undefined,
    level: row.profiles?.level || 1,
    rank: row.profiles?.rank || 'free',
    role: (row.role as 'leader' | 'member') || 'member',
    selected_title: row.profiles?.selected_title ?? null,
  }));
}

/**
 * ギルド内メンバーのストリークを取得（永続化されたデータから）
 * 戻り値: ユーザーID -> { daysCurrentStreak, tierPercent, tierMaxDays, display, streakLevel }
 */
export async function fetchGuildDailyStreaks(
  guildId: string,
  baseDate?: Date,
): Promise<Record<string, { daysCurrentStreak: number; tierPercent: number; tierMaxDays: number; display: string; streakLevel: number }>> {
  const supabase = getSupabaseClient();
  
  // ギルドメンバー一覧
  const members = await getGuildMembers(guildId);
  const userIds = members.map(m => m.user_id);
  if (userIds.length === 0) return {};

  // ストリークデータを取得
  const { data: streakData, error } = await supabase
    .from('guild_member_streaks')
    .select('user_id, current_streak_days, streak_level')
    .eq('guild_id', guildId)
    .in('user_id', userIds);
    
  if (error) {
    console.warn('fetchGuildDailyStreaks error:', error);
    return {};
  }

  const result: Record<string, { daysCurrentStreak: number; tierPercent: number; tierMaxDays: number; display: string; streakLevel: number }> = {};
  
  // 既存のストリークデータをマップ
  const streakMap = new Map<string, any>();
  (streakData || []).forEach(s => {
    streakMap.set(s.user_id, s);
  });

  for (const uid of userIds) {
    const streak = streakMap.get(uid);
    const level = streak?.streak_level || 0;
    const days = streak?.current_streak_days || 0;
    
    // レベルに基づくボーナス計算（1レベルあたり+5%）
    const tierPercent = level * 0.05;
    
    // 次のレベルまでの日数を計算
    const currentLevelStartDays = level * 5;
    const nextLevelDays = (level + 1) * 5;
    const tierMaxDays = level < 6 ? 5 : days; // レベル6の場合は現在の日数を表示
    
    const display = level < 6 
      ? `Lv.${level} (${days % 5}/5日) +${Math.round(tierPercent * 100)}%`
      : `Lv.${level} (${days}日) +${Math.round(tierPercent * 100)}%`;
      
    result[uid] = { 
      daysCurrentStreak: days, 
      tierPercent, 
      tierMaxDays,
      display,
      streakLevel: level
    };
  }

  return result;
}

/**
 * ユーザーのストリークを更新（XP獲得時に呼び出す）
 */
export async function updateUserStreak(userId: string, guildId: string): Promise<void> {
  const supabase = getSupabaseClient();
  
  try {
    const { data, error } = await supabase
      .rpc('update_guild_member_streak', {
        p_user_id: userId,
        p_guild_id: guildId,
        p_contributed: true
      });
      
    if (error) {
      console.error('updateUserStreak error:', error);
    }
  } catch (e) {
    console.error('updateUserStreak exception:', e);
  }
}

export async function createGuild(name: string, type: GuildType): Promise<string> {
  const { data, error } = await getSupabaseClient()
    .rpc('rpc_guild_create', { p_name: name, p_type: type });
  if (error) throw error;
  return data as string;
}

export async function inviteUserToMyGuild(inviteeId: string): Promise<string> {
  const { data, error } = await getSupabaseClient()
    .rpc('rpc_guild_invite', { p_invitee_id: inviteeId });
  if (error) throw error;
  return data as string;
}

export async function cancelInvitation(invitationId: string): Promise<void> {
  const { error } = await getSupabaseClient()
    .rpc('rpc_guild_cancel_invitation', { p_invitation_id: invitationId });
  if (error) throw error;
}

export async function acceptInvitation(invitationId: string): Promise<void> {
  const { error } = await getSupabaseClient()
    .rpc('rpc_guild_accept_invitation', { p_invitation_id: invitationId });
  if (error) throw error;
}

export async function rejectInvitation(invitationId: string): Promise<void> {
  const { error } = await getSupabaseClient()
    .rpc('rpc_guild_reject_invitation', { p_invitation_id: invitationId });
  if (error) throw error;
}

export async function requestJoin(guildId: string): Promise<string> {
  const supabase = getSupabaseClient();
  const { data: { user } } = await supabase.auth.getUser();
  if (!user) throw new Error('not authenticated');
  // 既存の他ギルドへの申請は維持（サーバ側で加入時に一括取り消し）
  const { data: existing } = await supabase
    .from('guild_join_requests')
    .select('id')
    .eq('guild_id', guildId)
    .eq('requester_id', user.id)
    .eq('status', 'pending')
    .maybeSingle();
  if (existing?.id) return existing.id as string;
  const { data, error } = await supabase
    .rpc('rpc_guild_request_join', { p_gid: guildId });
  if (error) throw error;
  return data as string;
}

export async function approveJoinRequest(requestId: string): Promise<void> {
  const { error } = await getSupabaseClient()
    .rpc('rpc_guild_approve_request', { p_request_id: requestId });
  if (error) throw error;
}

export async function rejectJoinRequest(requestId: string): Promise<void> {
  const { error } = await getSupabaseClient()
    .rpc('rpc_guild_reject_request', { p_request_id: requestId });
  if (error) throw error;
}

export async function kickMember(guildId: string, memberUserId: string): Promise<void> {
  const { error } = await getSupabaseClient()
    .rpc('rpc_guild_kick_member', { p_guild_id: guildId, p_member_user_id: memberUserId });
  if (error) throw error;
}

export async function fetchGuildRanking(limit = 50, offset = 0, targetHour?: string): Promise<Array<{ guild_id: string; name: string; guild_type: 'casual'|'challenge'; members_count: number; level: number; monthly_xp: number; quest_success_count: number | null; rank_no: number }>> {
  const supabase = getSupabaseClient();
  const hourIso = targetHour || getHourBucketISOStringUTC();
  try {
    const { data, error } = await supabase
      .rpc('rpc_get_guild_ranking', { limit_count: limit, offset_count: offset, target_hour: hourIso });
    if (error) throw error;
    const rows = ((data || []) as Array<{ guild_id: string; name: string; guild_type: string | null; members_count: number; level: number; monthly_xp: number; quest_success_count: number | null; rank_no: number }>)
      .filter(r => Number(r.monthly_xp || 0) > 0)
      .map(r => ({
        ...r,
        guild_type: (r.guild_type === 'challenge' ? 'challenge' : 'casual') as 'casual'|'challenge',
      }));
    return rows;
  } catch (e) {
    console.warn('rpc_get_guild_ranking failed, fallback to client aggregation:', e);
    const { data: contribs, error: contribErr } = await supabase
      .from('guild_xp_contributions')
      .select('guild_id, gained_xp, hour_bucket')
      .eq('hour_bucket', hourIso);
    if (contribErr) {
      console.warn('fetchGuildRanking contributions error:', contribErr);
      return [];
    }
    const xpByGuild = new Map<string, number>();
    (contribs || []).forEach((c: any) => {
      const cur = xpByGuild.get(c.guild_id) || 0;
      xpByGuild.set(c.guild_id, cur + Number(c.gained_xp || 0));
    });
    const entries = Array.from(xpByGuild.entries())
      .map(([guildId, monthly_xp]) => ({ guildId, monthly_xp }))
      .filter(e => e.monthly_xp > 0);
    entries.sort((a, b) => b.monthly_xp - a.monthly_xp);
    const sliced = entries.slice(offset, offset + limit);
    const guildIds = sliced.map(e => e.guildId);
    if (guildIds.length === 0) return [];
    const { data: guildsData, error: gErr } = await supabase
      .from('guilds')
      .select('id, name, level, guild_type')
      .in('id', guildIds);
    if (gErr) {
      console.warn('fetchGuildRanking guilds error:', gErr);
      return [];
    }
    const guildMap = new Map((guildsData || []).map((g: any) => [g.id, g] as const));
    return sliced.map((e, idx) => {
      const g = guildMap.get(e.guildId);
      return {
        guild_id: e.guildId,
        name: g?.name || 'Guild',
        guild_type: ((g?.guild_type as 'casual'|'challenge') || 'casual'),
        members_count: 0,
        level: g?.level ? Number(g.level) : 1,
        monthly_xp: e.monthly_xp,
        quest_success_count: null,
        rank_no: offset + idx + 1,
      };
    });
  }
}

export async function fetchMyGuildRank(targetHour?: string): Promise<number | null> {
  const supabase = getSupabaseClient();
  const hourIso = targetHour || getHourBucketISOStringUTC();
  try {
    const { data, error } = await supabase.rpc('rpc_get_my_guild_rank', { target_hour: hourIso });
    if (error) throw error;
    return (data as number) ?? null;
  } catch (e) {
    console.warn('rpc_get_my_guild_rank failed, fallback to client aggregation:', e);
    const myGuildId = await getMyGuildId();
    if (!myGuildId) return null;
    const { data, error } = await supabase
      .from('guild_xp_contributions')
      .select('guild_id, gained_xp')
      .eq('hour_bucket', hourIso);
    if (error) {
      console.warn('fetchMyGuildRank contributions error:', error);
      return null;
    }
    const sums = new Map<string, number>();
    (data || []).forEach((r: any) => {
      sums.set(r.guild_id, (sums.get(r.guild_id) || 0) + Number(r.gained_xp || 0));
    });
    const sorted = Array.from(sums.entries()).sort((a, b) => b[1] - a[1]);
    const rank = sorted.findIndex(([gid]) => gid === myGuildId);
    return rank >= 0 ? rank + 1 : null;
  }
}

export async function fetchGuildMonthlyRanks(guildId: string, months = 12): Promise<Array<{ month: string; monthly_xp: number; rank_no: number }>> {
  const supabase = getSupabaseClient();
  try {
    const { data, error } = await supabase
      .rpc('rpc_get_guild_monthly_ranks', { p_guild_id: guildId, months });
    if (error) throw error;
    return (data || []).map((r: any) => ({
      month: r.month,
      monthly_xp: Number(r.monthly_xp || 0),
      rank_no: r.rank_no ?? null,
    }));
  } catch (e) {
    console.warn('rpc_get_guild_monthly_ranks failed, fallback to partial data:', e);
    const now = new Date();
    const monthsList: string[] = [];
    for (let i = months - 1; i >= 0; i--) {
      const d = new Date(Date.UTC(now.getUTCFullYear(), now.getUTCMonth() - i, 1));
      monthsList.push(d.toISOString().slice(0, 10));
    }
    const { data, error } = await supabase
      .from('guild_xp_contributions')
      .select('guild_id, month, gained_xp')
      .eq('guild_id', guildId)
      .in('month', monthsList);
    if (error) {
      console.warn('fetchGuildMonthlyRanks fallback error:', error);
      return monthsList.map(m => ({ month: m, monthly_xp: 0, rank_no: null as any }));
    }
    const sumByMonth = new Map<string, number>();
    (data || []).forEach((r: any) => {
      sumByMonth.set(r.month, (sumByMonth.get(r.month) || 0) + Number(r.gained_xp || 0));
    });
    return monthsList.map(m => ({ month: m, monthly_xp: sumByMonth.get(m) || 0, rank_no: null as any }));
  }
}

export async function fetchPendingInvitationsForMe(): Promise<GuildInvitation[]> {
  const supabase = getSupabaseClient();
  const { data: { user } } = await supabase.auth.getUser();
  if (!user) return [];
  const { data, error } = await supabase
    .from('guild_invitations')
    .select('id, guild_id, inviter_id, invitee_id, status, guilds(name, guild_type), inviter:profiles!guild_invitations_inviter_id_fkey(nickname)')
    .eq('invitee_id', user.id)
    .eq('status', 'pending')
    .order('created_at', { ascending: false });
  if (error) throw error;
  return (data || []).map((row: any) => ({
    id: row.id,
    guild_id: row.guild_id,
    inviter_id: row.inviter_id,
    invitee_id: row.invitee_id,
    status: row.status,
    guild_name: row.guilds?.name,
    guild_type: row.guilds?.guild_type,
    inviter_nickname: row.inviter?.nickname,
  }));
}

export async function fetchOutgoingInvitationsForMyGuild(): Promise<Array<{ id: string }>> {
  const supabase = getSupabaseClient();
  const { data: { user } } = await supabase.auth.getUser();
  if (!user) return [];
  const { data: myGuild } = await supabase
    .from('guilds')
    .select('id')
    .eq('leader_id', user.id)
    .maybeSingle();
  if (!myGuild?.id) return [];
  const { data, error } = await supabase
    .from('guild_invitations')
    .select('id')
    .eq('guild_id', myGuild.id)
    .eq('status', 'pending');
  if (error) throw error;
  return (data || []).map((r: any) => ({ id: r.id }));
}

export async function fetchJoinRequestsForMyGuild(): Promise<GuildJoinRequest[]> {
  const supabase = getSupabaseClient();
  const { data: { user } } = await supabase.auth.getUser();
  if (!user) return [];
  const myGuildId = await getMyGuildId();
  if (!myGuildId) return [];
  const { data, error } = await supabase
    .from('guild_join_requests')
<<<<<<< HEAD
    .select('id, guild_id, requester_id, status, requester:profiles(nickname), guilds(name, guild_type)')
=======
    .select('id, guild_id, requester_id, status, requester:profiles(nickname)')
>>>>>>> a25a45b1
    .eq('guild_id', myGuildId)
    .eq('status', 'pending')
    .order('created_at', { ascending: true });
  if (error) throw error;
  return (data || []).map((row: any) => ({
    id: row.id,
    guild_id: row.guild_id,
    requester_id: row.requester_id,
    status: row.status,
    requester_nickname: row.requester?.nickname,
    guild_name: row.guilds?.name,
    guild_type: row.guilds?.guild_type,
  }));
}

export async function getGuildIdOfUser(userId: string): Promise<string | null> {
  const { data, error } = await getSupabaseClient()
    .rpc('rpc_get_user_guild_id', { p_user_id: userId });
  if (error && error.code !== 'PGRST116') throw error;
  return (data as string | null) ?? null;
}

export async function getMyGuildId(): Promise<string | null> {
  const supabase = getSupabaseClient();
  const { data: { user } } = await supabase.auth.getUser();
  if (!user) return null;
  return getGuildIdOfUser(user.id);
}

export async function getPendingInvitationToUser(targetUserId: string): Promise<GuildInvitation | null> {
  const supabase = getSupabaseClient();
  const myGuildId = await getMyGuildId();
  if (!myGuildId) return null;
  const { data, error } = await supabase
    .from('guild_invitations')
    .select('id, guild_id, inviter_id, invitee_id, status')
    .eq('guild_id', myGuildId)
    .eq('invitee_id', targetUserId)
    .eq('status', 'pending')
    .maybeSingle();
  if (error && error.code !== 'PGRST116') throw error;
  return data ? ({
    id: data.id,
    guild_id: data.guild_id,
    inviter_id: data.inviter_id,
    invitee_id: data.invitee_id,
    status: data.status,
  } as GuildInvitation) : null;
}

export async function fetchGuildMemberMonthlyXp(guildId: string, targetHour?: string): Promise<Array<{ user_id: string; monthly_xp: number }>> {
  const supabase = getSupabaseClient();
  const hourIso = targetHour || getHourBucketISOStringUTC();
  const { data, error } = await supabase
    .from('guild_xp_contributions')
    .select('user_id, gained_xp')
    .eq('guild_id', guildId)
    .eq('hour_bucket', hourIso);
  if (error) {
    console.warn('fetchGuildMemberMonthlyXp error:', error);
    return [];
  }
  const map = new Map<string, number>();
  (data || []).forEach((r: any) => {
    map.set(r.user_id, (map.get(r.user_id) || 0) + Number(r.gained_xp || 0));
  });
  return Array.from(map.entries()).map(([user_id, monthly_xp]) => ({ user_id, monthly_xp }));
}

export async function fetchMyGuildContributionTotal(guildId: string): Promise<number> {
  const supabase = getSupabaseClient();
  const { data: { user } } = await supabase.auth.getUser();
  if (!user) return 0;
  const { data, error } = await supabase
    .from('guild_xp_contributions')
    .select('gained_xp')
    .eq('guild_id', guildId)
    .eq('user_id', user.id);
  if (error) {
    console.warn('fetchMyGuildContributionTotal error:', error);
    return 0;
  }
  return (data || []).reduce((acc: number, r: any) => acc + Number(r.gained_xp || 0), 0);
}

export async function fetchGuildContributorsWithProfiles(
  guildId: string,
  targetHour: string,
): Promise<Array<{ user_id: string; nickname: string; avatar_url?: string; level: number; rank: string; contributed_xp: number }>> {
  const supabase = getSupabaseClient();
  const { data, error } = await supabase
    .from('guild_xp_contributions')
    .select('user_id, gained_xp')
    .eq('guild_id', guildId)
    .eq('hour_bucket', targetHour);
  if (error) {
    console.warn('fetchGuildContributorsWithProfiles error:', error);
    return [];
  }
  const xpByUser = new Map<string, number>();
  (data || []).forEach((r: any) => {
    const prev = xpByUser.get(r.user_id) || 0;
    xpByUser.set(r.user_id, prev + Number(r.gained_xp || 0));
  });
  const entries = Array.from(xpByUser.entries())
    .map(([user_id, contributed_xp]) => ({ user_id, contributed_xp }))
    .filter((e) => e.contributed_xp >= 1)
    .sort((a, b) => b.contributed_xp - a.contributed_xp);
  if (entries.length === 0) return [];
  const userIds = entries.map((e) => e.user_id);
  const { data: profiles, error: pErr } = await supabase
    .from('profiles')
    .select('id, nickname, avatar_url, level, rank')
    .in('id', userIds);
  if (pErr) {
    console.warn('fetchGuildContributorsWithProfiles profiles error:', pErr);
    return entries.map((e) => ({ user_id: e.user_id, nickname: 'User', level: 1, rank: 'free', contributed_xp: e.contributed_xp }));
  }
  const map = new Map((profiles || []).map((p: any) => [p.id, p] as const));
  return entries.map((e) => {
    const prof = map.get(e.user_id);
    return {
      user_id: e.user_id,
      nickname: prof ? (prof.nickname || 'User') : '退会済みユーザー',
      avatar_url: prof?.avatar_url || undefined,
      level: prof?.level || 1,
      rank: prof?.rank || 'free',
      contributed_xp: e.contributed_xp,
    };
  });
}

export async function fetchGuildRankForMonth(guildId: string, targetHour: string): Promise<number | null> {
  const supabase = getSupabaseClient();
  try {
    throw new Error('no_rpc');
  } catch (_e) {
    const { data, error } = await supabase
      .from('guild_xp_contributions')
      .select('guild_id, gained_xp')
      .eq('hour_bucket', targetHour);
    if (error) {
      console.warn('fetchGuildRankForMonth contributions error:', error);
      return null;
    }
    const sums = new Map<string, number>();
    (data || []).forEach((r: any) => {
      sums.set(r.guild_id, (sums.get(r.guild_id) || 0) + Number(r.gained_xp || 0));
    });
    const sorted = Array.from(sums.entries()).sort((a, b) => b[1] - a[1]);
    const rank = sorted.findIndex(([gid]) => gid === guildId);
    return rank >= 0 ? rank + 1 : null;
  }
}

export async function fetchGuildMonthlyXpSingle(guildId: string, targetHour: string): Promise<number> {
  const supabase = getSupabaseClient();
  const { data, error } = await supabase
    .from('guild_xp_contributions')
    .select('gained_xp')
    .eq('guild_id', guildId)
    .eq('hour_bucket', targetHour);
  if (error) {
    console.warn('fetchGuildMonthlyXpSingle error:', error);
    return 0;
  }
  return (data || []).reduce((acc: number, r: any) => acc + Number(r.gained_xp || 0), 0);
}

export async function updateGuildDescription(newDescription: string): Promise<void> {
  const supabase = getSupabaseClient();
  const { data: { user } } = await supabase.auth.getUser();
  if (!user) throw new Error('ログインが必要です');
  const { data: guild } = await supabase
    .from('guilds')
    .select('id')
    .eq('leader_id', user.id)
    .maybeSingle();
  if (!guild?.id) throw new Error('リーダー権限がありません');
  const { error } = await supabase
    .from('guilds')
    .update({ description: newDescription })
    .eq('id', guild.id);
  if (error && error.code !== '42703') throw error;
}

export async function disbandMyGuild(): Promise<void> {
  const supabase = getSupabaseClient();
  const { data: { user } } = await supabase.auth.getUser();
  if (!user) throw new Error('ログインが必要です');
  const myGuildId = await getMyGuildId();
  if (!myGuildId) throw new Error('リーダー権限がありません');
  // 自分がリーダーか確認
  const { data: gRow, error: gErr } = await supabase
    .from('guilds')
    .select('leader_id')
    .eq('id', myGuildId)
    .maybeSingle();
  if (gErr) throw gErr;
  if (!gRow || (gRow as any).leader_id !== user.id) throw new Error('リーダー権限がありません');
  // メンバー数はRPCで取得（軽量）
  const { data: mcData } = await supabase.rpc('rpc_get_guild_member_count', { p_guild_id: myGuildId });
  const mc = (mcData as number) || 0;
  if (mc > 1) throw new Error('メンバーが1人のときのみ解散できます');
  const { error } = await supabase.rpc('rpc_guild_disband_and_clear_members', { p_guild_id: myGuildId });
  if (error) throw error;
}

export async function leaveMyGuild(): Promise<void> {
  const supabase = getSupabaseClient();
  const { data: { user } } = await supabase.auth.getUser();
  if (!user) throw new Error('ログインが必要です');

  const { data: membership } = await supabase
    .from('guild_members')
    .select('guild_id, role')
    .eq('user_id', user.id)
    .maybeSingle();
  const guildId = membership?.guild_id as string | undefined;
  if (!guildId) throw new Error('ギルドに所属していません');

  const { count: membersCount } = await supabase
    .from('guild_members')
    .select('*', { count: 'exact', head: true })
    .eq('guild_id', guildId);

  if ((membersCount || 0) <= 1) {
    const { error: disbandErr } = await supabase.rpc('rpc_guild_disband_and_clear_members', { p_guild_id: guildId });
    if (disbandErr) throw disbandErr;
    return;
  }

  const isLeader = (membership?.role as 'leader' | 'member') === 'leader';
  if (isLeader) {
    const { data: candidates, error: candErr } = await supabase
      .from('guild_members')
      .select('user_id')
      .eq('guild_id', guildId)
      .neq('user_id', user.id)
      .order('joined_at', { ascending: true })
      .limit(1);
    if (candErr) throw candErr;
    const nextLeaderId = candidates?.[0]?.user_id as string | undefined;
    if (!nextLeaderId) throw new Error('移譲先メンバーが見つかりません');
    const { error: transferErr } = await supabase
      .rpc('rpc_guild_transfer_leader', { p_old_leader_id: user.id, p_guild_id: guildId, p_new_leader_id: nextLeaderId });
    if (transferErr) throw transferErr;
  }

  const { error: delErr } = await supabase
    .from('guild_members')
    .delete()
    .eq('guild_id', guildId)
    .eq('user_id', user.id);
  if (delErr) throw delErr;
}

export async function getGuildOfUser(userId: string): Promise<Guild | null> {
  const supabase = getSupabaseClient();
  // 他ユーザーの所属ギルド取得もRPCで行いRLS影響を回避
  const { data: guildIdData, error: guildIdErr } = await supabase
    .rpc('rpc_get_user_guild_id', { p_user_id: userId });
  if (guildIdErr && guildIdErr.code !== 'PGRST116') throw guildIdErr;
  const targetGuildId = (guildIdData as string | null) ?? null;
  if (!targetGuildId) return null;

  const { data: guildRow } = await supabase
    .from('guilds')
    .select('*')
    .eq('id', targetGuildId)
    .maybeSingle();
  if (!guildRow) return null;
  // 件数はヘッドクエリでなく、軽量RPCで取得
  const { data: membersCountData } = await supabase
    .rpc('rpc_get_guild_member_count', { p_guild_id: (guildRow as any).id });
  const count = (membersCountData as number) || 0;
  return {
    id: (guildRow as any).id,
    name: (guildRow as any).name,
    leader_id: (guildRow as any).leader_id,
    level: Number((guildRow as any).level || 1),
    total_xp: Number((guildRow as any).total_xp || 0),
    members_count: count || 0,
    description: (guildRow as any).description ?? null,
    disbanded: !!(guildRow as any).disbanded,
  };
}

export async function getGuildById(guildId: string): Promise<Guild | null> {
  const supabase = getSupabaseClient();
  const { data: guildRow, error } = await supabase
    .from('guilds')
    .select('id, name, leader_id, level, total_xp, description, disbanded, guild_type')
    .eq('id', guildId)
    .maybeSingle();
  if (error) throw error;
  if (!guildRow) return null;
  const { data: countData } = await supabase
    .rpc('rpc_get_guild_member_count', { p_guild_id: (guildRow as any).id });
  const count = (countData as number) || 0;
  return {
    id: (guildRow as any).id,
    name: (guildRow as any).name,
    leader_id: (guildRow as any).leader_id,
    level: Number((guildRow as any).level || 1),
    total_xp: Number((guildRow as any).total_xp || 0),
    members_count: count || 0,
    description: (guildRow as any).description ?? null,
    disbanded: !!(guildRow as any).disbanded,
    guild_type: ((guildRow as any).guild_type as GuildType) || 'casual',
  };
}

export async function fetchMyJoinRequestForGuild(guildId: string): Promise<string | null> {
<<<<<<< HEAD
=======
  const supabase = getSupabaseClient();
  const { data: { user } } = await supabase.auth.getUser();
  if (!user) return null;
  const { data, error } = await supabase
    .from('guild_join_requests')
    .select('id')
    .eq('guild_id', guildId)
    .eq('requester_id', user.id)
    .eq('status', 'pending')
    .maybeSingle();
  if (error && error.code !== 'PGRST116') throw error;
  return data?.id ?? null;
}

export async function cancelMyJoinRequest(requestId: string): Promise<void> {
  const { error } = await getSupabaseClient()
    .rpc('rpc_guild_cancel_join_request', { p_request_id: requestId });
  if (error) throw error;
}

export async function enforceMonthlyGuildQuest(targetMonth?: string): Promise<void> {
>>>>>>> a25a45b1
  const supabase = getSupabaseClient();
  const { data: { user } } = await supabase.auth.getUser();
  if (!user) return null;
  const { data, error } = await supabase
    .from('guild_join_requests')
    .select('id')
    .eq('guild_id', guildId)
    .eq('requester_id', user.id)
    .eq('status', 'pending')
    .maybeSingle();
  if (error && error.code !== 'PGRST116') throw error;
  return data?.id ?? null;
}

export async function cancelMyJoinRequest(requestId: string): Promise<void> {
  const { error } = await getSupabaseClient()
    .rpc('rpc_guild_cancel_join_request', { p_request_id: requestId });
  if (error) throw error;
}

export async function enforceMonthlyGuildQuest(targetHour?: string): Promise<void> {
  const supabase = getSupabaseClient();
  if (typeof targetHour === 'string' && targetHour.length > 0) {
    const { error } = await supabase.rpc('rpc_guild_enforce_monthly_quest', { p_hour: targetHour });
    if (error && error.code !== 'PGRST116') throw error;
  } else {
    // パラメータ未指定の場合はデフォルト引数を使わせる（nullを明示的に渡さない）
    const { error } = await supabase.rpc('rpc_guild_enforce_monthly_quest');
    if (error && error.code !== 'PGRST116') throw error;
  }
}

export async function submitGuildLeaveFeedback(previousGuildId: string, previousGuildName: string, leaveType: 'left'|'kicked'|'disband', reason: string): Promise<void> {
  const supabase = getSupabaseClient();
  const { error } = await supabase.rpc('rpc_submit_guild_leave_feedback', {
    p_prev_guild_id: previousGuildId,
    p_prev_guild_name: previousGuildName,
    p_leave_type: leaveType,
    p_reason: reason,
  });
  if (error) throw error;
}<|MERGE_RESOLUTION|>--- conflicted
+++ resolved
@@ -453,11 +453,8 @@
   if (!myGuildId) return [];
   const { data, error } = await supabase
     .from('guild_join_requests')
-<<<<<<< HEAD
     .select('id, guild_id, requester_id, status, requester:profiles(nickname), guilds(name, guild_type)')
-=======
-    .select('id, guild_id, requester_id, status, requester:profiles(nickname)')
->>>>>>> a25a45b1
+
     .eq('guild_id', myGuildId)
     .eq('status', 'pending')
     .order('created_at', { ascending: true });
@@ -772,30 +769,7 @@
 }
 
 export async function fetchMyJoinRequestForGuild(guildId: string): Promise<string | null> {
-<<<<<<< HEAD
-=======
-  const supabase = getSupabaseClient();
-  const { data: { user } } = await supabase.auth.getUser();
-  if (!user) return null;
-  const { data, error } = await supabase
-    .from('guild_join_requests')
-    .select('id')
-    .eq('guild_id', guildId)
-    .eq('requester_id', user.id)
-    .eq('status', 'pending')
-    .maybeSingle();
-  if (error && error.code !== 'PGRST116') throw error;
-  return data?.id ?? null;
-}
-
-export async function cancelMyJoinRequest(requestId: string): Promise<void> {
-  const { error } = await getSupabaseClient()
-    .rpc('rpc_guild_cancel_join_request', { p_request_id: requestId });
-  if (error) throw error;
-}
-
-export async function enforceMonthlyGuildQuest(targetMonth?: string): Promise<void> {
->>>>>>> a25a45b1
+
   const supabase = getSupabaseClient();
   const { data: { user } } = await supabase.auth.getUser();
   if (!user) return null;
