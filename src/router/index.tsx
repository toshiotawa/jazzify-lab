import { createBrowserRouter, RouterProvider, Navigate } from 'react-router-dom'
import { MainLayout } from '../layouts/MainLayout'
import { AuthLayout } from '../layouts/AuthLayout'
import { ProtectedRoute } from '../components/auth/ProtectedRoute'
import { AuthCallback } from '../components/auth/AuthCallback'
import { LoginPage } from '../pages/LoginPage'
<<<<<<< HEAD
import { AdminPage } from '../pages/admin/AdminPage'
=======
import { AdminPage } from '../pages/admin/AdminPage'
import { RankingPage } from '../pages/RankingPage'
import { DashboardPage } from '../pages/DashboardPage'
import { LessonsPage } from '../pages/LessonsPage'
>>>>>>> 1e8448cd
import { GamePage } from '../pages/GamePage'
import { ProfilePage } from '../pages/ProfilePage'
import { SettingsPage } from '../pages/SettingsPage'
import { DiaryPage } from '../pages/DiaryPage'

const router = createBrowserRouter([
  {
    path: '/',
    element: <MainLayout />,
    children: [
      {
        index: true,
<<<<<<< HEAD
        element: <Navigate to="/game" replace />,
=======
        element: <Navigate to="/dashboard" replace />,
>>>>>>> 1e8448cd
      },
      {
        path: 'login',
        element: <LoginPage />,
      },
      {
<<<<<<< HEAD
=======
        path: 'dashboard',
        element: (
          <ProtectedRoute>
            <DashboardPage />
          </ProtectedRoute>
        ),
      },
      {
>>>>>>> 1e8448cd
        path: 'game',
        element: (
          <ProtectedRoute>
            <GamePage />
<<<<<<< HEAD
          </ProtectedRoute>
        ),
      },
      {
        path: 'profile',
        element: (
          <ProtectedRoute>
            <ProfilePage />
=======
          </ProtectedRoute>
        ),
      },
      {
        path: 'ranking',
        element: <RankingPage />,
      },
      {
        path: 'diary',
        element: (
          <ProtectedRoute>
            <DiaryPage />
          </ProtectedRoute>
        ),
      },
      {
        path: 'lessons',
        element: (
          <ProtectedRoute>
            <LessonsPage />
          </ProtectedRoute>
        ),
      },
      {
        path: 'profile',
        element: (
          <ProtectedRoute>
            <ProfilePage />
>>>>>>> 1e8448cd
          </ProtectedRoute>
        ),
      },
      {
        path: 'settings',
        element: (
          <ProtectedRoute>
            <SettingsPage />
          </ProtectedRoute>
        ),
      },
      {
        path: 'admin',
        element: (
          <ProtectedRoute requireAdmin>
            <AdminPage />
          </ProtectedRoute>
        ),
      },
    ],
  },
  {
    path: '/auth',
    element: <AuthLayout />,
    children: [
      {
        path: 'callback',
        element: <AuthCallback />,
      },
    ],
  },
<<<<<<< HEAD
  {
    path: '*',
    element: <Navigate to="/game" replace />,
  },
])
=======
  {
    path: '*',
    element: <Navigate to="/dashboard" replace />,
  },
])
>>>>>>> 1e8448cd

export const AppRouter = () => <RouterProvider router={router} /><|MERGE_RESOLUTION|>--- conflicted
+++ resolved
@@ -1,137 +1,81 @@
-import { createBrowserRouter, RouterProvider, Navigate } from 'react-router-dom'
-import { MainLayout } from '../layouts/MainLayout'
-import { AuthLayout } from '../layouts/AuthLayout'
-import { ProtectedRoute } from '../components/auth/ProtectedRoute'
-import { AuthCallback } from '../components/auth/AuthCallback'
-import { LoginPage } from '../pages/LoginPage'
-<<<<<<< HEAD
-import { AdminPage } from '../pages/admin/AdminPage'
-=======
-import { AdminPage } from '../pages/admin/AdminPage'
-import { RankingPage } from '../pages/RankingPage'
-import { DashboardPage } from '../pages/DashboardPage'
-import { LessonsPage } from '../pages/LessonsPage'
->>>>>>> 1e8448cd
-import { GamePage } from '../pages/GamePage'
-import { ProfilePage } from '../pages/ProfilePage'
-import { SettingsPage } from '../pages/SettingsPage'
-import { DiaryPage } from '../pages/DiaryPage'
-
-const router = createBrowserRouter([
-  {
-    path: '/',
-    element: <MainLayout />,
-    children: [
-      {
-        index: true,
-<<<<<<< HEAD
-        element: <Navigate to="/game" replace />,
-=======
-        element: <Navigate to="/dashboard" replace />,
->>>>>>> 1e8448cd
-      },
-      {
-        path: 'login',
-        element: <LoginPage />,
-      },
-      {
-<<<<<<< HEAD
-=======
-        path: 'dashboard',
-        element: (
-          <ProtectedRoute>
-            <DashboardPage />
-          </ProtectedRoute>
-        ),
-      },
-      {
->>>>>>> 1e8448cd
-        path: 'game',
-        element: (
-          <ProtectedRoute>
-            <GamePage />
-<<<<<<< HEAD
-          </ProtectedRoute>
-        ),
-      },
-      {
-        path: 'profile',
-        element: (
-          <ProtectedRoute>
-            <ProfilePage />
-=======
-          </ProtectedRoute>
-        ),
-      },
-      {
-        path: 'ranking',
-        element: <RankingPage />,
-      },
-      {
-        path: 'diary',
-        element: (
-          <ProtectedRoute>
-            <DiaryPage />
-          </ProtectedRoute>
-        ),
-      },
-      {
-        path: 'lessons',
-        element: (
-          <ProtectedRoute>
-            <LessonsPage />
-          </ProtectedRoute>
-        ),
-      },
-      {
-        path: 'profile',
-        element: (
-          <ProtectedRoute>
-            <ProfilePage />
->>>>>>> 1e8448cd
-          </ProtectedRoute>
-        ),
-      },
-      {
-        path: 'settings',
-        element: (
-          <ProtectedRoute>
-            <SettingsPage />
-          </ProtectedRoute>
-        ),
-      },
-      {
-        path: 'admin',
-        element: (
-          <ProtectedRoute requireAdmin>
-            <AdminPage />
-          </ProtectedRoute>
-        ),
-      },
-    ],
-  },
-  {
-    path: '/auth',
-    element: <AuthLayout />,
-    children: [
-      {
-        path: 'callback',
-        element: <AuthCallback />,
-      },
-    ],
-  },
-<<<<<<< HEAD
-  {
-    path: '*',
-    element: <Navigate to="/game" replace />,
-  },
-])
-=======
-  {
-    path: '*',
-    element: <Navigate to="/dashboard" replace />,
-  },
-])
->>>>>>> 1e8448cd
-
+import { createBrowserRouter, RouterProvider, Navigate } from 'react-router-dom'
+import { MainLayout } from '../layouts/MainLayout'
+import { AuthLayout } from '../layouts/AuthLayout'
+import { ProtectedRoute } from '../components/auth/ProtectedRoute'
+import { AuthCallback } from '../components/auth/AuthCallback'
+import { LoginPage } from '../pages/LoginPage'
+import { AdminPage } from '../pages/admin/AdminPage'
+
+import { GamePage } from '../pages/GamePage'
+import { ProfilePage } from '../pages/ProfilePage'
+import { SettingsPage } from '../pages/SettingsPage'
+import { DiaryPage } from '../pages/DiaryPage'
+
+const router = createBrowserRouter([
+  {
+    path: '/',
+    element: <MainLayout />,
+    children: [
+      {
+        index: true,
+        element: <Navigate to="/game" replace />,
+
+      },
+      {
+        path: 'login',
+        element: <LoginPage />,
+      },
+      {
+
+        path: 'game',
+        element: (
+          <ProtectedRoute>
+            <GamePage />
+          </ProtectedRoute>
+        ),
+      },
+      {
+        path: 'profile',
+        element: (
+          <ProtectedRoute>
+            <ProfilePage />
+
+          </ProtectedRoute>
+        ),
+      },
+      {
+        path: 'settings',
+        element: (
+          <ProtectedRoute>
+            <SettingsPage />
+          </ProtectedRoute>
+        ),
+      },
+      {
+        path: 'admin',
+        element: (
+          <ProtectedRoute requireAdmin>
+            <AdminPage />
+          </ProtectedRoute>
+        ),
+      },
+    ],
+  },
+  {
+    path: '/auth',
+    element: <AuthLayout />,
+    children: [
+      {
+        path: 'callback',
+        element: <AuthCallback />,
+      },
+    ],
+  },
+  {
+    path: '*',
+    element: <Navigate to="/game" replace />,
+  },
+])
+
+
 export const AppRouter = () => <RouterProvider router={router} />